--- conflicted
+++ resolved
@@ -18,13 +18,8 @@
                     SpikeGeneratorGroup,
                     PopulationRateMonitor, MagicNetwork, magic_network,
                     PoissonGroup, Hz, collect, store, restore, BrianLogger,
-<<<<<<< HEAD
                     start_scope, prefs, profiling_summary, Quantity, TimedArray)
-from brian2.core.network import schedule_propagation_offset
-=======
-                    start_scope, prefs, profiling_summary, Quantity)
 from brian2.core.network import schedule_propagation_offset, scheduling_summary
->>>>>>> 04b03105
 from brian2.devices.device import (reinit_devices, Device, all_devices,
                                    set_device, get_device, reset_device, device)
 from brian2.utils.logger import catch_logs
