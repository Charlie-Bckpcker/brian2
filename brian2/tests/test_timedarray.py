--- conflicted
+++ resolved
@@ -4,11 +4,8 @@
 
 from brian2 import *
 from brian2.devices.device import reinit_devices
-<<<<<<< HEAD
 from brian2.tests.utils import assert_allclose
-=======
 from brian2.utils.caching import _hashable
->>>>>>> 320a5f6b
 
 
 @attr('codegen-independent')
