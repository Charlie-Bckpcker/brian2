import sympy
from sympy import Function as sympy_Function
from sympy.core import power as sympy_power
from sympy.core import mod as sympy_mod
import numpy as np
from numpy.random import randn, rand

import brian2.units.unitsafefunctions as unitsafe

from .base import Function

__all__ = ['FunctionWrapper', 'DEFAULT_FUNCTIONS']


class RandnFunction(Function):
    '''
    A specifier for the randn function, allowing its use both in Python and
    C++ code (e.g. for stochastic variables). In Python, a `randn()` call will
    return `N` random numbers (e.g. the size of the `NeuronGroup`), in C++ it
    will return a single number.
    
    Parameters
    ----------
    N : int
        The number of random numbers generated at a time.
    '''
<<<<<<< HEAD
    def __init__(self):
        Function.__init__(self, pyfunc=randn)
=======
    def __init__(self, N):
        Function.__init__(self, pyfunc=randn, arg_units=[], return_unit=1)
        self.N = int(N)
>>>>>>> a2fab761
    
    def __call__(self, vectorisation_idx):
        return randn(len(vectorisation_idx))
    
    def code_cpp(self, language, var):
        
        support_code = '''
        #define BUFFER_SIZE 1024
        // A randn() function that returns a single random number. Internally
        // it asks numpy's randn function for N (e.g. the number of neurons)
        // random numbers at a time and then returns one number from this
        // buffer.
        // It needs a reference to the numpy_randn object (the original numpy
        // function), because this is otherwise only available in
        // compiled_function (where is is automatically handled by weave).
        // 
        double _call_randn(py::object& numpy_randn) {
            static PyArrayObject *randn_buffer = NULL;
            static double *buf_pointer = NULL;
            static npy_int curbuffer = 0;
            if(curbuffer==0)
            {
                if(randn_buffer) Py_DECREF(randn_buffer);
                py::tuple args(1);
                args[0] = BUFFER_SIZE;
                randn_buffer = (PyArrayObject *)PyArray_FromAny(numpy_randn.call(args), NULL, 1, 1, 0, NULL);
                buf_pointer = (double*)PyArray_GETPTR1(randn_buffer, 0);
            }
            double number = buf_pointer[curbuffer];
            curbuffer = curbuffer+1;
            if (curbuffer == BUFFER_SIZE)
                // This seems to be safer then using (curbuffer + 1) % BUFFER_SIZE, we might run into
                // an integer overflow for big networks, otherwise.
                curbuffer = 0;
            return number;
        }
        '''.replace('%VAR%', var)

        hashdefine_code = '''
        #define _randn(_vectorisation_idx) _call_randn(_python_randn)
        '''

        return {'support_code': support_code,
                'hashdefine_code': hashdefine_code}
    
    def on_compile_cpp(self, namespace, language, var):
        pass


class RandFunction(Function):
    '''
    A specifier for the rand function, allowing its use both in Python and
    C++ code (e.g. for synaptic connectivity). In Python, a
    `rand(vectorisation_idx)` call will return `len(vectorisation_idx)` random
    numbers (e.g. the size of the `NeuronGroup`), in C++ it will return a
    single number.
    '''
<<<<<<< HEAD
    def __init__(self):
        Function.__init__(self, pyfunc=rand)
=======
    def __init__(self, N):
        Function.__init__(self, pyfunc=rand, arg_units=[], return_unit=1)
        self.N = int(N)
>>>>>>> a2fab761

    def __call__(self, vectorisation_idx):
        return rand(len(vectorisation_idx))

    def code_cpp(self, language, var):

        support_code = '''
        double _rand(int vectorisation_idx)
        {
	        return (double)rand()/RAND_MAX;
        }
        '''

        return {'support_code': support_code,
                'hashdefine_code': ''}

    def on_compile_cpp(self, namespace, language, var):
        pass


class ClipFunction(Function):
    '''
    A specifier for the clip function, allowing its use both in Python and
    C++ code. Only works for scalar ``a_min`` and ``a_max`` arguments or other
    state variables.

    '''
    def __init__(self):
        Function.__init__(self, pyfunc=np.clip)

    def __call__(self, array, a_min, a_max):
        return np.clip(array, a_min, a_max)

    def code_cpp(self, language, var):

        support_code = '''
        double _clip(const float value, const float a_min, const float a_max)
        {
	        if (value < a_min)
	            return a_min;
	        if (value > a_max)
	            return a_max;
	        return value;
        }
        '''

        return {'support_code': support_code,
                'hashdefine_code': ''}

    def on_compile_cpp(self, namespace, language, var):
        pass


class BoolFunction(Function):
    ''' A specifier for the `bool` function. To make sure that they are
    interpreted as boolean values, references to state variables that are
    meant as boolean (e.g. ``not_refractory``) should be wrapped in this
    function to make sure it is interpreted correctly.
    '''
    def __init__(self):
        Function.__init__(self, pyfunc=np.bool_, arg_units=[1], return_unit=1)

    def __call__(self, value):
        return np.bool_(value)

    def code_cpp(self, language, var):

        support_code = '''
        double _bool(float value)
        {
	        return value == 0 ? false : true;
        }
        '''

        return {'support_code': support_code,
                'hashdefine_code': ''}

    def on_compile_cpp(self, namespace, language, var):
        pass


class FunctionWrapper(Function):
    '''
    Simple wrapper for functions that have exist both in numpy and C++
    (possibly with a different name, for example ``acos`` vs. ``arccos``).
    
    Parameters
    ----------
    pyfunc : function
        The numpy function (or its unitsafe wrapper)
    py_name : str, optional
        The name of the python function, in case it is not unambiguously
        defined by `pyfunc`. For example, the ``abs`` function in numpy is
        actually named ``absolute`` but we want to use the name ``abs``.
    cpp_name : str, optional
        The name of the corresponding function in C++, in case it is different.        
    sympy_func : sympy function, optional
        The corresponding sympy function, if it exists.
    arg_units : list of `Unit`, optional
        The expected units of the arguments, ``None`` for arguments that can
        have arbitrary units. Needs only to be specified if the `pyfunc`
        function does not specify this already (e.g. via a `check_units`
        decorator)
    return_unit : `Unit` or callable, optional
        The unit of the return value of this function. Either a fixed `Unit`,
        or a function of the units of the arguments, e.g.
        ``lambda u : u **0.5`` for a square root function. Needs only to be
        specified if the `pyfunc` function does not specify this already (e.g.
        via a `check_units` decorator)
    '''
    # TODO: How to make this easily extendable for other languages?
    def __init__(self, pyfunc, py_name=None, cpp_name=None, sympy_func=None,
                 arg_units=None, return_unit=None):
        Function.__init__(self, pyfunc, sympy_func, arg_units=arg_units,
                          return_unit=return_unit)
        if py_name is None:
            py_name = pyfunc.__name__
        self.py_name = py_name
        self.cpp_name = cpp_name
        
    def code_cpp(self, language, var):
        if self.cpp_name is None:
            hashdefine_code = ''
        else:
            hashdefine_code = '#define {python_name} {cpp_name}'.format(python_name=self.py_name,
                                                                        cpp_name=self.cpp_name)
        return {'support_code': '',
                'hashdefine_code': hashdefine_code}


# sympy does not have a log10 function, so let's define one
class log10(sympy_Function):
    nargs = 1

    @classmethod
    def eval(cls, args):
        return sympy.functions.elementary.exponential.log(args, 10)


def _get_default_functions():
            
    functions = { 
                # numpy functions that have the same name in numpy and math.h
                'cos': FunctionWrapper(unitsafe.cos,
                                       sympy_func=sympy.functions.elementary.trigonometric.cos),
                'sin': FunctionWrapper(unitsafe.sin,
                                       sympy_func=sympy.functions.elementary.trigonometric.sin),
                'tan': FunctionWrapper(unitsafe.tan,
                                       sympy_func=sympy.functions.elementary.trigonometric.tan),
                'cosh': FunctionWrapper(unitsafe.cosh,
                                        sympy_func=sympy.functions.elementary.hyperbolic.cosh),
                'sinh': FunctionWrapper(unitsafe.sinh,
                                        sympy_func=sympy.functions.elementary.hyperbolic.sinh),
                'tanh': FunctionWrapper(unitsafe.tanh,
                                        sympy_func=sympy.functions.elementary.hyperbolic.tanh),
                'exp': FunctionWrapper(unitsafe.exp,
                                       sympy_func=sympy.functions.elementary.exponential.exp),
                'log': FunctionWrapper(unitsafe.log,
                                       sympy_func=sympy.functions.elementary.exponential.log),
                'log10': FunctionWrapper(unitsafe.log10,
                                         sympy_func=log10),
                'sqrt': FunctionWrapper(np.sqrt,
                                        sympy_func=sympy.functions.elementary.miscellaneous.sqrt,
                                        arg_units=[None], return_unit=lambda u: u**0.5),
                'ceil': FunctionWrapper(np.ceil,
                                        sympy_func=sympy.functions.elementary.integers.ceiling,
                                        arg_units=[None], return_unit=lambda u: u),
                'floor': FunctionWrapper(np.floor,
                                         sympy_func=sympy.functions.elementary.integers.floor,
                                         arg_units=[None], return_unit=lambda u: u),
                # numpy functions that have a different name in numpy and math.h
                'arccos': FunctionWrapper(unitsafe.arccos,
                                          cpp_name='acos',
                                          sympy_func=sympy.functions.elementary.trigonometric.acos),
                'arcsin': FunctionWrapper(unitsafe.arcsin,
                                          cpp_name='asin',
                                          sympy_func=sympy.functions.elementary.trigonometric.asin),
                'arctan': FunctionWrapper(unitsafe.arctan,
                                          cpp_name='atan',
                                          sympy_func=sympy.functions.elementary.trigonometric.atan),
                'abs': FunctionWrapper(np.abs, py_name='abs',
                                       cpp_name='fabs',
                                       sympy_func=sympy.functions.elementary.complexes.Abs,
                                       arg_units=[None], return_unit=lambda u: u),
                'mod': FunctionWrapper(np.mod, py_name='mod',
                                       cpp_name='fmod',
<<<<<<< HEAD
                                       sympy_func=sympy_mod.Mod),
                'clip': ClipFunction(),
                'rand': RandFunction(),
                'randn': RandnFunction(),
=======
                                       sympy_func=sympy_mod.Mod,
                                       arg_units=[None, None], return_unit=lambda u,v : u),
>>>>>>> a2fab761
                'bool': BoolFunction()
                 }
    
    return functions

DEFAULT_FUNCTIONS = _get_default_functions()<|MERGE_RESOLUTION|>--- conflicted
+++ resolved
@@ -24,14 +24,8 @@
     N : int
         The number of random numbers generated at a time.
     '''
-<<<<<<< HEAD
-    def __init__(self):
-        Function.__init__(self, pyfunc=randn)
-=======
-    def __init__(self, N):
+    def __init__(self):
         Function.__init__(self, pyfunc=randn, arg_units=[], return_unit=1)
-        self.N = int(N)
->>>>>>> a2fab761
     
     def __call__(self, vectorisation_idx):
         return randn(len(vectorisation_idx))
@@ -89,14 +83,8 @@
     numbers (e.g. the size of the `NeuronGroup`), in C++ it will return a
     single number.
     '''
-<<<<<<< HEAD
-    def __init__(self):
-        Function.__init__(self, pyfunc=rand)
-=======
-    def __init__(self, N):
+    def __init__(self):
         Function.__init__(self, pyfunc=rand, arg_units=[], return_unit=1)
-        self.N = int(N)
->>>>>>> a2fab761
 
     def __call__(self, vectorisation_idx):
         return rand(len(vectorisation_idx))
@@ -125,7 +113,8 @@
 
     '''
     def __init__(self):
-        Function.__init__(self, pyfunc=np.clip)
+        Function.__init__(self, pyfunc=np.clip, arg_units=[None, None, None],
+                          return_unit=lambda u1, u2, u3: u1)
 
     def __call__(self, array, a_min, a_max):
         return np.clip(array, a_min, a_max)
@@ -283,15 +272,11 @@
                                        arg_units=[None], return_unit=lambda u: u),
                 'mod': FunctionWrapper(np.mod, py_name='mod',
                                        cpp_name='fmod',
-<<<<<<< HEAD
-                                       sympy_func=sympy_mod.Mod),
+                                       sympy_func=sympy_mod.Mod,
+                                       arg_units=[None, None], return_unit=lambda u,v : u),
                 'clip': ClipFunction(),
                 'rand': RandFunction(),
                 'randn': RandnFunction(),
-=======
-                                       sympy_func=sympy_mod.Mod,
-                                       arg_units=[None, None], return_unit=lambda u,v : u),
->>>>>>> a2fab761
                 'bool': BoolFunction()
                  }
     
