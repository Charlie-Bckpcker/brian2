from brian2.units.fundamentalunits import DimensionMismatchError, DIMENSIONLESS
from brian2.core.variables import AuxiliaryVariable, ArrayVariable, Constant
from brian2.core.functions import Function
from brian2.codegen.translation import make_statements

from brian2.codegen.permutation_analysis import (check_for_order_independence,
                                                 OrderDependenceError)

from brian2.core.preferences import prefs, BrianPreference
from brian2.utils.stringtools import get_identifiers, word_substitute
from brian2.parsing.statements import parse_statement
from brian2.codegen.generators import c_data_type
import re

from os.path import isdir, exists
from sys import executable as python_exec
from brian2.core.preferences import PreferenceError

__all__ = ['GSLCodeGenerator', 'GSLWeaveCodeGenerator', 'GSLCythonCodeGenerator']

def valid_gsl_dir(val):
    '''
    Validate given string to be path containing required GSL files.
    '''
<<<<<<< HEAD
    if val == None: # if GSL is installed through for example conda python knows where to find it
=======
    if val == None:
>>>>>>> 618fbd98
        return True
    if not isinstance(val, (str, unicode)):
        raise PreferenceError(('Illegal value for GSL directory: %s, has to be str'%(str(val))))
    if not val[-1] == '/':
        val += '/'
    if not isdir(val):
        raise PreferenceError(('Illegal value for GSL directory: %s, '
                                'has to be existing directory'%(val)))
    if not exists(val+'gsl_odeiv2.h') or not exists(val+'gsl_errno.h') or not exists(val+'gsl_matrix.h'):
        raise PreferenceError(('Illegal value for GSL directory: %s, '
                               'has to contain gsl_odeiv2.h, gsl_errno.h and gsl_matrix.h'%(val)))
    return True

prefs.register_preferences(
    'GSL',
    'Directory containing gsl code',
    directory=BrianPreference(
        validator=valid_gsl_dir,
        docs='...',
        default=None
    )
)

# default method_options
default_method_options = {
    'integrator' : 'rkf45',
    'adaptable_timestep' : True,
    'dt_start' : None,
    'absolute_error' : 1e-6,
    'absolute_error_per_variable' : None
}

class GSLCodeGenerator(object):
    '''
    GSL code generator.

    Notes
    -----
    Approach is to first let the already existing code generator for a target language do the bulk of the translating
    from abstract_code to actual code. This generated code is slightly adapted to render it GSL compatible.
    The most critical part here is that the vector_code that is normally contained in a loop in the ```main()``` is
    moved to the function ```_GSL_func``` that is sent to the GSL integrator. The variables used in the vector_code are added
    to a struct named ```dataholder``` and their values are set from the Brian namespace just before the scalar
    code block.
    '''

    def __init__(self, variables, variable_indices, owner, iterate_all,
                 codeobj_class, name, template_name,
                 override_conditional_write=None,
                 allows_scalar_write=False):

        prefs.codegen.cpp.libraries += ['gsl', 'gslcblas']
        prefs.codegen.cpp.headers += ['<stdio.h>', '<stdlib.h>', '<gsl/gsl_odeiv2.h>', '<gsl/gsl_errno.h>','<gsl/gsl_matrix.h>']
        if prefs.GSL.directory is not None:
            prefs.codegen.cpp.include_dirs += [prefs.GSL.directory]

        self.generator = codeobj_class.original_generator_class(variables, variable_indices, owner, iterate_all,
                                                                codeobj_class, name, template_name,
                                                                override_conditional_write, allows_scalar_write)

        # transfer method_options from owner to GSLCodeGenerator
        self.method_options = {key : value for key, value in default_method_options.items()} # avoid changes to actual default
        for key, value in owner.state_updater.method_options.items():
            if not key in self.method_options and not key=='integrator':
                raise ValueError(("Invalid option for method_options: %s"
                                  "\nValid options are: %s"%(key, str([key for key in self.method_options\
                                                                       if not key=='integrator']))))
            self.method_options[key] = value
        # default timestep to start with is the timestep of the NeuronGroup itself
        if self.method_options['dt_start'] is None:
            self.method_options['dt_start'] = owner.dt.variable.get_value()[0]
        self.variable_flags = owner.state_updater._gsl_variable_flags

    def __getattr__(self, item):
        return getattr(self.generator, item)

    # A series of functions that should be overridden by child class:
    def c_data_type(self, dtype):
        '''
        Get string version of object dtype that is attached to Brian variables. cpp_generator already has this function, but
        the Cython generator does not, but we need it for GSL code generation.
        '''
        return NotImplementedError

    def var_init_lhs(self, var, type):
        '''
        Get string version of the left hand side of an initializing expression

        Parameters
        ----------
        var : str
        type : str

        Returns
        -------
        str
            For cpp returns type + var, while for cython just var
        '''
        raise NotImplementedError


    def unpack_namespace_single(self, var_obj, in_vector, in_scalar):
        '''
        Writes the code necessary to pull single variable out of the Brian namespace into the generated code.

        The code created is significantly different between cpp and cython, so I decided to not make this function general
        over all target languages (i.e. in contrast to most other functions that only have syntactical differences)
        '''
        raise NotImplementedError

    # GSL functions that are the same for all target languages:
    def find_function_names(self):
        '''
        Return a list of used function names in the self.variables dictionary

        Functions need to be ignored in the GSL translation process, because the brian generator already sufficiently
        dealt with them. However, the brian generator also removes them from the variables dict, so there is no
        way to check whether an identifier is a function after the brian translation process. This function is called
        before this translation process and the list of function names is stored to be used in the GSL translation.

        Returns
        -------
        list
            list of strings that are function names used in the code
        '''
        variables = self.variables
        names = []
        for var, var_obj in variables.items():
            if isinstance(var_obj, Function):
                names += [var]
        return names

    def is_cpp_standalone(self):
        '''
        Check whether we're running with cpp_standalone.

        Test if `get_device()` is instance `CPPStandaloneDevice`.

        Returns
        -------
        bool
            whether currently using cpp_standalone device

        See Also
        --------
        is_constant_and_cpp_standalone : uses the returned value
        '''
        # imports here to avoid circular imports
        from brian2.devices.device import get_device
        from brian2.devices.cpp_standalone.device import CPPStandaloneDevice
        device = get_device()
        return isinstance(device, CPPStandaloneDevice)

    def is_constant_and_cpp_standalone(self, var_obj):
        """Check whether self.cpp_standalone and variable is Constant.

        This check is needed because in the case of using the cpp_standalone device we do not
        want to apply our GSL variable conversion (var --> _GSL_dataholder.var), because the cpp_standalone
        code generation process involves replacing constants with their actual value ('freezing').
        This results in code that looks like (if for example var = 1.2): _GSL_dataholder.1.2 = 1.2 and _GSL_dataholder->1.2.
        To prevent repetitive calls to get_device() etc. the outcome of is_cpp_standalone is saved.

        Parameters
        ----------
        var_obj : `Variable`
            instance of brian Variable class describing the variable

        Returns
        -------
        bool
            whether the used device is cpp_standalone and the given variable is an instance of Constant
        """
        if not hasattr(self, 'cpp_standalone'):
            self.cpp_standalone = self.is_cpp_standalone()
        return isinstance(var_obj, Constant) and self.cpp_standalone

    def find_differential_variables(self, code):
        '''
        Find the variables that were tagged _gsl_{var}_f{ind} and return var, ind pairs.

        `GSLStateUpdater` tagged differential variables and here we extract the information given in these tags.

        Parameters
        ----------
        code : list of strings
            A list of strings containing gsl tagged variables

        Returns
        -------
        dict
            A dictionary with variable names as keys and differential equation index as value
        '''
        diff_vars = {}
        for expr_set in code:
            for expr in expr_set.split('\n'):
                expr = expr.strip(' ')
                try:
                    lhs, op, rhs, comment = parse_statement(expr)
                except ValueError:
                    pass
                m = re.search('_gsl_(.+?)_f([0-9]*)$', lhs)
                if m:
                    diff_vars[m.group(1)] = m.group(2)
        return diff_vars

    def diff_var_to_replace(self, diff_vars):
        '''
        Add differential variable-related strings that need to be replaced to go from normal brian to GSL code

        From the code generated by Brian's 'normal' generators (cpp_generator or cython_generator a few bits of text
        need to be replaced to get GSL compatible code. The bits of text related to differential equation variables
        are put in the replacer dictionary in this function.

        Parameters
        ----------
        diff_vars : dict
            Dictionary with variables as keys and differential equation index as value

        Returns
        -------
        dict
            A dictionary with strings that need to be replaced as keys and the strings that will replace them as values
        '''
        variables = self.variables
        to_replace = {}
        for var, diff_num in diff_vars.items():
            to_replace.update(self.var_replace_diff_var_lhs(var, diff_num))
            var_obj = variables[var]
            array_name = self.generator.get_array_name(var_obj, access_data=True)
            idx_name = '_idx' #TODO: could be dynamic?
            replace_what = '{var} = {array_name}[{idx_name}]'.format(array_name=array_name, idx_name=idx_name, var=var)
            replace_with = '{var} = _GSL_y[{ind}]'.format(ind=diff_num, var=var)
            to_replace[replace_what] = replace_with
        return to_replace

    def get_dimension_code(self, diff_num):
        '''
        Generate code for function that sets the dimension of the ODE system.

        GSL needs to know how many differential variables there are in the ODE system. Since the current approach is
        to have the code in the vector loop the same for all simulations, this dimension is set by an external function.
        The code for this set_dimension functon is written here. It is assumed the code will be the same for each target
        language with the exception of some syntactical differences

        Parameters
        ----------
        diff_num : int
            Number of differential variables that describe the ODE system

        Returns
        -------
        str
            The code describing the target language function in a single string
        '''
        code = ['\n{start_declare}int set_dimension(size_t * dimension){open_function}']
        code += ['\tdimension[0] = %d{end_statement}'%diff_num]
        code += ['\treturn GSL_SUCCESS{end_statement}{end_function}']
        return ('\n').join(code).format(**self.syntax)

    def yvector_code(self, diff_vars):
        '''
        Generate code for function dealing with GSLs y vector.

        The values of differential variables have to be transferred from Brian's namespace to a vector that is given to
        GSL. The allocation of this vector and the transferring from Brian --> y and back from y --> Brian after
        integration happens in separate functions. The code for these is written here.

        Parameters
        ----------
        diff_vars : dictionary
            Dictionary containing variable names as keys (str) and differential variable index as value

        Returns
        -------
        str
            The code for the three functions (```_assign_memory_y```, ```_fill_y_vector``` and ```_empty_y_vector```)
            as single string.
        '''
        allocate_y = ['\n{start_declare}double* _assign_memory_y(){open_function}']
        allocate_y += ['\treturn {open_cast}double *{close_cast} malloc(%d*sizeof(double))'%len(diff_vars)]
        allocate_y[-1] += '{end_statement}{end_function}'
        fill_y = ['\n{start_declare}int _fill_y_vector(_dataholder * _GSL_dataholder, double * _GSL_y, int _idx){open_function}']
        empty_y = ['\n{start_declare}int _empty_y_vector(_dataholder * _GSL_dataholder, double * _GSL_y, int _idx){open_function}']
        for var, diff_num in diff_vars.items():
            diff_num = int(diff_num)
            array_name = self.generator.get_array_name(self.variables[var], access_data=True)
            fill_y += ['\t_GSL_y[%d] = _GSL_dataholder{access_pointer}%s[_idx]{end_statement}'%(diff_num, array_name)]
            empty_y += ['\t_GSL_dataholder{access_pointer}%s[_idx] = _GSL_y[%d]{end_statement}'%(array_name, diff_num)]
        fill_y += ['\treturn GSL_SUCCESS{end_statement}{end_function}']
        empty_y += ['\treturn GSL_SUCCESS{end_statement}{end_function}']
        return ('\n').join(allocate_y + fill_y + empty_y).format(**self.syntax)

    def make_function_code(self, lines):
        '''
        Add lines of GSL translated vector code to 'non-changing' _GSL_func code.

        Adds nonchanging aspects of GSL _GSL_func code to lines of code written somewhere else (`translate_vector_code`).
        Here these lines are put between the non-changing parts of the code and the target language specific
        syntax is added.

        Parameters
        ----------
        lines : str
            Code containing GSL version of equations

        Returns
        -------
        str
            Code describing ```_GSL_func``` that is sent to GSL integrator.
        '''
        code = ['\n']
        code += ['{start_declare}int _GSL_func(double t, const double _GSL_y[], double f[], void * params){open_function}']
        code += ['\t{start_declare}_dataholder * _GSL_dataholder = {open_cast}_dataholder *{close_cast} params{end_statement}']
        code += ['\t{start_declare}int _idx = _GSL_dataholder{access_pointer}_idx{end_statement}']
        code += [lines]
        code += ['\treturn GSL_SUCCESS{end_statement}{end_function}']
        return ('\n').join(code).format(**self.syntax)

    def write_dataholder_single(self, var_obj):
        '''
        Return string declaring a single variable in the ```_dataholder``` struct.

        Parameters
        ----------
        var_obj : `Variable`

        Returns
        -------
        str
            string describing this variable object as required for the ```_dataholder``` struct
            (e.g. ```double* _array_neurongroup_v```)
        '''
        dtype = self.c_data_type(var_obj.dtype)
        if isinstance(var_obj, ArrayVariable):
            pointer_name = self.get_array_name(var_obj, access_data=True)
            try:
                restrict = self.generator.restrict
            except AttributeError:
                restrict = ''
            if var_obj.scalar:
                restrict = ''
            return '%s* %s %s{end_statement}'%(dtype, restrict, pointer_name)
        else:
            return '%s %s{end_statement}'%(dtype, var_obj.name)

    def write_dataholder(self, variables_in_vector):
        '''
        Return string with full code for _dataholder struct.

        Parameters
        ----------
        variables_in_vector : dict
            dictionary containing variable name as key and `Variable` as value

        Returns
        -------
        str
            Code for _dataholder struct
        '''
        code = ['\n{start_declare}struct _dataholder{open_struct}']
        code += ['\tint _idx{end_statement}']
        for var, var_obj in variables_in_vector.items():
            if var == 't' or '_gsl' in var or self.is_constant_and_cpp_standalone(var_obj):
                continue
            code += ['\t'+self.write_dataholder_single(var_obj)]
        code += ['{end_struct}']
        return ('\n').join(code).format(**self.syntax)

    def scale_array_code(self, diff_vars, method_options):
        '''
        Return code for function that sets _GSL_scale_array in generated code.

        Parameters
        ----------
        diff_vars : dict
            Dictionary with variable name (str) as key and differnetial variable index (int) as value
        method_options : dict
            Dictionary containing integrator settings

        Returns
        -------
        code : str
            Full code describing a function returning a array containg doubles with the absolute errors for
            each differential variable (according to their assigned index in the GSL StateUpdater)
        '''
        # get scale values per variable from method_options
        abs_per_var = method_options['absolute_error_per_variable']
        abs_default = method_options['absolute_error']

        if not isinstance(abs_default, float):
            raise TypeError(("The absolute_error key in method_options should be a float. Was type %s"%(str(type(abs_default)))))

        if abs_per_var is None:
            diff_scale = {var: float(abs_default) for var in diff_vars.keys()}
        elif isinstance(abs_per_var, dict):
            diff_scale = {}
            for var, error in abs_per_var.items():
                # first do some checks on input
                if not var in diff_vars:
                    if not var in self.variables:
                        raise KeyError("absolute_error specified for variable that does not exist: %s"%var)
                    else:
                        raise KeyError("absolute_error specified for variable that is not being integrated: %s"%var)
                try:
                    if not error.has_same_dimensions(self.variables[var]):
                        raise DimensionMismatchError(("Unit of absolute_error for variable %s does not match unit of "
                                                      "variable itself"%var), error.dim, self.variables[var].dim)
                except AttributeError:
                    # error does not have 'has_same_dimensions' attribute because it is a float
                    if not isinstance(error, float):
                        raise
                    if not self.variables[var].dim is DIMENSIONLESS:
                        raise DimensionMismatchError(("absolute_error for variable %s is unitless, "
                                                      "while variable itself is not"%var), self.variables[var].dim)
                # if all these are passed we can add the value for error in base units
                diff_scale[var] = float(error)
            # set the variables that are not mentioned to default value
            for var in diff_vars.keys():
                if var not in abs_per_var:
                    diff_scale[var] = float(abs_per_var)
        else:
            raise TypeError(("The absolute_error_per_variable key in method_options should either be None or a dictionary "
                             "containing the error for each individual state variable. Was type %s"%(str(type(abs_per_var)))))
        # write code
        code = ("\n{start_declare}double * _get_GSL_scale_array(){open_function}"
                "\n\t{start_declare}double * array = {open_cast}double *{close_cast}malloc(%d*sizeof(double))"
                "{end_statement}"%len(diff_vars))
        for var in diff_vars.keys():
            code += '\n\tarray[%d] = %f{end_statement}'%(int(diff_vars[var]), diff_scale[var])
        code += '\n\treturn array{end_statement}{end_function}'
        return code.format(**self.syntax)

    def find_undefined_variables(self, statements):
        '''
        Find identifiers that are not in self.variables dictionary.

        Brian does not save the _lio_ variables it uses anywhere. This is problematic for our GSL implementation because
        we save the lio variables in the _dataholder struct (for which we need the datatype of the variables).
        This function adds the left hand side variables that are used in the vector code to the variable
        dictionary as `AuxiliaryVariable`s (all we need later is the datatype).

        Parameters
        ----------
        statements : list
            list of statement objects (need to have the dtype attribute)

        Notes
        -----
        I keep self.variables and other_variables separate so I can distinguish what variables are in the Brian
        namespace and which ones are defined in the code itself.
        '''
        variables = self.variables
        other_variables = {}
        for statement in statements:
            var, op, expr, comment = (statement.var, statement.op,
                                      statement.expr, statement.comment)
            if var not in variables:
                other_variables[var] = AuxiliaryVariable(var, dtype=statement.dtype)
        return other_variables

    def find_used_variables(self, statements, other_variables):
        '''
        Find all the variables used in the right hand side of the given expressions.

        Parameters
        ----------
        statements : list
            list of statement objects

        Returns
        -------
            Dictionary of variables that are used as variable name (str), `Variable` pairs.
        '''
        variables = self.variables
        used_variables = {}
        for statement in statements:
            lhs, op, rhs, comment = (statement.var, statement.op,
                                      statement.expr, statement.comment)
            for var in (get_identifiers(rhs)):
                if var in self.function_names:
                    continue
                try:
                    var_obj = variables[var]
                except KeyError:
                    var_obj = other_variables[var]
                used_variables[var] = var_obj # save as object because this has all needed info (dtype, name, isarray)

        # I don't know a nicer way to do this, the above way misses write variables (e.g. not_refractory)..
        read, write, _ = self.array_read_write(statements)
        for var in (read|write):
            if var not in used_variables:
                used_variables[var] = variables[var] # will always be array and thus exist in variables

        return used_variables

    def to_replace_vector_vars(self, variables_in_vector, ignore=[]):
        '''
        Create dictionary containing key, value pairs with to be replaced text to translate from conventional Brian
        to GSL.

        Parameters
        ----------
        variables_in_vector : dict
            dictionary with variable name (str), `Variable` pairs of variables occurring in vector code
        ignore : list
            list of strings with variable names that should be ignored

        Returns
        -------
        dict
            Dictionary with strings that need to be replaced i.e. _lio_1 will be _GSL_dataholder._lio_1 (in cython) or _GSL_dataholder->_lio_1 (cpp)

        Notes
        -----
        t will always be added because GSL defines its own t.
        i.e. for cpp: {'const t = _ptr_array_defaultclock_t[0];' : ''}
        '''
        access_pointer = self.syntax['access_pointer']
        to_replace = {}
        t_in_code = None
        for var, var_obj in variables_in_vector.items():
            if var_obj.name == 't':
                t_in_code = var_obj
                continue
            if '_gsl' in var or var in ignore:
                continue
            if self.is_constant_and_cpp_standalone(var_obj):
                continue
            if isinstance(var_obj, ArrayVariable):
                pointer_name = self.get_array_name(var_obj, access_data=True)
                to_replace[pointer_name] = '_GSL_dataholder' + access_pointer + pointer_name
            else:
                to_replace[var] = '_GSL_dataholder' + access_pointer + var

        # also make sure t declaration is replaced if in code
        if t_in_code is not None:
            t_declare = self.var_init_lhs('t', 'const double ')
            array_name = self.get_array_name(t_in_code, access_data=True)
            end_statement = self.syntax['end_statement']
            replace_what = '{t_declare} = {array_name}[0]{end_statement}'.format(t_declare=t_declare,
                                                                                 array_name=array_name,
                                                                                 end_statement=end_statement)
            to_replace[replace_what] = ''

        return to_replace

    def unpack_namespace(self, variables_in_vector, variables_in_scalar, ignore=[]):
        '''
        Write code that unpacks Brian namespace to cython/cpp namespace.

        For vector code this means putting variables in _dataholder (i.e. _GSL_dataholder->var or _GSL_dataholder.var = ...)
        Note that code is written so a variable could occur both in scalar and vector code

        Parameters
        ----------
        variables_in_vector : dict
            dictionary with variable name (str), `Variable` pairs of variables occurring in vector code
        variables_in_scalar : dict
            dictionary with variable name (str), `Variable` pairs of variables occurring in scalar code
        ignore : list
            list of string names of variables that should be ignored

        Returns
        -------
        str
            Code fragment unpacking the Brian namespace (setting variables in the _dataholder struct in case of vector)
        '''
        code = []
        for var, var_obj in self.variables.items():
            if var in ignore:
                continue
            if self.is_constant_and_cpp_standalone(var_obj):
                continue
            in_vector = var in variables_in_vector
            in_scalar = var in variables_in_scalar
            code += [self.unpack_namespace_single(var_obj, in_vector, in_scalar)]
        return ('\n').join(code)

    def translate_vector_code(self, code_lines, to_replace):
        '''
        Translate vector code to GSL compatible code by substituting fragments of code.

        Parameters
        ----------
        code_lines : list
            list of strings describing the vector_code
        to_replace: dict
            dictionary with to be replaced strings (see to_replace_vector_vars and to_replace_diff_vars)

        Returns
        -------
        str
            New code that is now to be added to the function that is sent to the GSL integrator
        '''
        code = []
        for expr_set in code_lines:
            for line in expr_set.split('\n'): # every line seperate to make tabbing correct
                code += ['\t' + line]
        code = ('\n').join(code)
        code = word_substitute(code, to_replace)

        # special substitute because of limitations of regex word boundaries with variable[_idx]
        for from_sub, to_sub in to_replace.items():
            m = re.search('\[(\w+)\];?$', from_sub)
            if m:
                code = re.sub(re.sub('\[','\[', from_sub), to_sub, code)

        if '_gsl' in code:
            raise Exception(('Translation failed, _gsl still in code (should only be tag, and should be replaced.\n'
                             'Code:\n%s'%code))

        return code

    def translate_scalar_code(self, code_lines, variables_in_scalar, variables_in_vector):
        '''
        Translate scalar code: if calculated variables are used in the vector_code their value is added to the variable
        in the _dataholder.

        Parameters
        ----------
        code_lines : list
            list of strings containing scalar code
        variables_in_vector : dict
            dictionary with variable name (str), `Variable` pairs of variables occurring in vector code
        variables_in_scalar : dict
            dictionary with variable name (str), `Variable` pairs of variables occurring in scalar code

        Returns
        -------
        str
            Code fragment that should be injected in the main before the loop
        '''
        code = []
        for line in code_lines:
            try:
                var, op, expr, comment = parse_statement(line)
            except ValueError:
                code += [line]
                continue
            m = re.search('([a-z|A-Z|0-9|_]+)$', var)
            actual_var = m.group(1)
            if actual_var in variables_in_scalar.keys():
                code += [line]
            if actual_var in variables_in_vector.keys():
                if actual_var == 't':
                    continue
                code += ['_GSL_dataholder.{var} {op} {expr} {comment}'.format(
                        var=actual_var, op=op, expr=expr, comment=comment)]
        return ('\n').join(code)

    def add_gsl_variables_as_non_scalar(self, diff_vars):
        '''
        Add _gsl variables as non-scalar.

        In `GSLStateUpdater` the differential equation variables are substituted with GSL tags that describe the
        information needed to translate the conventional Brian code to GSL compatible code. This function tells Brian
        that the variables that contain these tags should always be vector variables. If we don't do this, Brian
        renders the tag-variables as scalar if no vector variables are used in the right hand side of the expression.

        Parameters
        ----------
        diff_vars : dict
            Dictionary with variables as keys and differential equation index as value
        '''
        for var, ind in diff_vars.items():
            name = '_gsl_{var}_f{ind}'.format(var=var,ind=ind)
            self.variables[name] = AuxiliaryVariable(var, scalar=False)

    def translate(self, code, dtype): # TODO: it's not so nice we have to copy the contents of this function..
        '''
        Translates an abstract code block into the target language.
        '''
        # first check if user code is not using variables that are also used by GSL
        reserved_variables = ['_dataholder', '_fill_y_vector', '_empty_y_vector', '_GSL_dataholder', '_GSL_y', '_GSL_func']
        if any([var in self.variables for var in reserved_variables]):
            # import here to avoid circular import
            from brian2.stateupdaters.base import UnsupportedEquationsException
            raise UnsupportedEquationsException(("The variables %s are reserved for the GSL "
                                                 "internal code."%(str(reserved_variables))))

        # if the following statements are not added, Brian translates the differential expressions in the abstract
        # code for GSL to scalar statements in the case no non-scalar variables are used in the expression
        diff_vars = self.find_differential_variables(code.values())
        self.add_gsl_variables_as_non_scalar(diff_vars)

        scalar_statements = {}
        vector_statements = {}
        for ac_name, ac_code in code.iteritems():
            statements = make_statements(ac_code,
                                         self.variables,
                                         dtype,
                                         optimise=True,
                                         blockname=ac_name)
            scalar_statements[ac_name], vector_statements[ac_name] = statements
        for vs in vector_statements.itervalues():
            # Check that the statements are meaningful independent on the order of
            # execution (e.g. for synapses)
            try:
                if self.has_repeated_indices(vs):  # only do order dependence if there are repeated indices
                    check_for_order_independence(vs,
                                                 self.generator.variables,
                                                 self.generator.variable_indices)
            except OrderDependenceError:
                # If the abstract code is only one line, display it in full
                if len(vs) <= 1:
                    error_msg = 'Abstract code: "%s"\n' % vs[0]
                else:
                    error_msg = ('%_GSL_driver lines of abstract code, first line is: '
                                 '"%s"\n') % (len(vs), vs[0])

        # save function names because self.generator.translate_statement_sequence deletes these from self.variables
        # but we need to know which identifiers we can safely ignore (i.e. we can ignore the functions because they are
        # handled by the original generator)
        self.function_names = self.find_function_names()

        scalar_code, vector_code, kwds = self.generator.translate_statement_sequence(scalar_statements,
                                                 vector_statements)

        ############ translate code for GSL

        # first check if any indexing other than '_idx' is used (currently not supported)
        for code_list in scalar_code.values()+vector_code.values():
            for code in code_list:
                m = re.search('\[(\w+)\]', code)
                if m is not None:
                    if m.group(1)!='0' and m.group(1)!='_idx':
                        from brian2.stateupdaters.base import UnsupportedEquationsException
                        raise UnsupportedEquationsException(("Equations result in state updater code with indexing "
                                                             "other than '_idx', which is currently not supported "
                                                             "in combination with the GSL stateupdater."))

        # differential variable specific operations
        to_replace = self.diff_var_to_replace(diff_vars)
        GSL_support_code = self.get_dimension_code(len(diff_vars))
        GSL_support_code += self.yvector_code(diff_vars)
        GSL_support_code += self.scale_array_code(diff_vars, self.method_options)

        # analyze all needed variables; if not in self.variables: put in separate dic.
        # also keep track of variables needed for scalar statements and vector statements
        other_variables = self.find_undefined_variables(scalar_statements[None]+vector_statements[None])
        variables_in_scalar = self.find_used_variables(scalar_statements[None], other_variables)
        variables_in_vector = self.find_used_variables(vector_statements[None], other_variables)
        # so that _dataholder holds diff_vars as well, even if they don't occur in the actual statements
        for var in diff_vars.keys():
            if not var in variables_in_vector:
                variables_in_vector[var] = self.variables[var]

        # add code for _dataholder struct
        GSL_support_code = self.write_dataholder(variables_in_vector) + GSL_support_code
        # add e.g. _lio_1 --> _GSL_dataholder._lio_1 to replacer
        to_replace.update(self.to_replace_vector_vars(variables_in_vector,ignore=diff_vars.keys()))
        # write statements that unpack (python) namespace to _dataholder struct or local namespace
        GSL_main_code = self.unpack_namespace(variables_in_vector, variables_in_scalar, ['t'])

        # rewrite actual calculations described by vector_code and put them in _GSL_func
        GSL_support_code += self.make_function_code(self.translate_vector_code(vector_code[None], to_replace))

        # rewrite scalar code, keep variables that are needed in scalar code normal
        # and add variables to _dataholder for vector_code
        GSL_main_code += '\n' + self.translate_scalar_code(scalar_code[None],
                                                    variables_in_scalar,
                                                    variables_in_vector)

        scalar_code['GSL'] = GSL_main_code
        kwds['GSL_settings'] = self.method_options
        kwds['support_code_lines'] += GSL_support_code.split('\n')
        kwds['t_array'] = self.get_array_name(self.variables['t']) + '[0]'
        kwds['dt_array'] = self.get_array_name(self.variables['dt']) + '[0]'
        kwds['cpp_standalone'] = self.is_cpp_standalone()
        return scalar_code, vector_code, kwds

class GSLCythonCodeGenerator(GSLCodeGenerator):

    syntax = {'end_statement' : '',
              'access_pointer' : '.',
              'start_declare' : 'cdef ',
              'open_function' : ':',
              'open_struct' : ':',
              'end_function' : '',
              'end_struct' : '',
              'open_cast' : '<',
              'close_cast' : '>',
              'diff_var_declaration' : ''}

    def c_data_type(self, dtype):
        return c_data_type(dtype)

    def var_replace_diff_var_lhs(self, var, ind):
        return {'_gsl_{var}_f{ind}'.format(var=var,ind=ind) : 'f[{ind}]'.format(ind=ind)}

    def var_init_lhs(self, var, type):
        return var

    def var_declare(self, type, name, in_struct=False):
        if in_struct:
            return type + ' ' + name
        else:
            return 'cdef ' + type + ' ' + name

    def unpack_namespace_single(self, var_obj, in_vector, in_scalar):
        code = []
        if isinstance(var_obj, ArrayVariable):
            array_name = self.generator.get_array_name(var_obj)
            dtype = self.c_data_type(var_obj.dtype)
            if in_vector:
                code += ['_GSL_dataholder.{array} = <{dtype} *> _buf_{array}.data'.format(array=array_name, dtype=dtype)]
            if in_scalar:
                code += ['{array} = <{dtype} *> _buf_{array}.data'.format(array=array_name, dtype=dtype)]
        else:
            if in_vector:
                code += ['_GSL_dataholder.{var} = _namespace["{var}"]'.format(var=var_obj.name)]
            if in_scalar:
                code += ['{var} = _namespace["{var}"]'.format(var=var_obj.name)]
        return ('\n').join(code)

    @staticmethod
    def get_array_name( var, access_data=True):
        # We have to do the import here to avoid circular import dependencies.
        from brian2.codegen.generators.cython_generator import CythonCodeGenerator
        return CythonCodeGenerator.get_array_name(var, access_data)

class GSLWeaveCodeGenerator(GSLCodeGenerator):

    def __getattr__(self, item):
        return getattr(self.generator, item)

    syntax = {'end_statement' : ';',
              'access_pointer' : '->',
              'start_declare' : '',
              'open_function' : '\n{',
              'open_struct' : '\n{',
              'end_function' : '\n}',
              'end_struct' : '\n};',
              'open_cast' : '(',
              'close_cast' : ')',
              'diff_var_declaration' : 'const double '}

    def c_data_type(self, dtype):
        return self.generator.c_data_type(dtype)

    def var_replace_diff_var_lhs(self, var, ind):
        f = 'f[{ind}]'.format(ind=ind)
        try:
            if 'unless refractory' in self.variable_flags[var]:
                return {'_gsl_{var}_f{ind}'.format(var=var,ind=ind) : f,
                        'double _gsl_{var}_f{ind};'.format(var=var,ind=ind) : '',
                        'double {f};'.format(f=f) : ''} # in case the replacement of _gsl_var_find to f[ind] happens first
        except KeyError:
            pass
        return {'const double _gsl_{var}_f{ind}'.format(var=var,ind=ind) : f}

    def var_init_lhs(self, var, type):
        return type + var

    def unpack_namespace_single(self, var_obj, in_vector, in_scalar):
        if isinstance(var_obj, ArrayVariable):
            pointer_name = self.get_array_name(var_obj, access_data=True)
            array_name = self.get_array_name(var_obj)
            if in_vector:
                return '_GSL_dataholder.{ptr} = {array};'.format(ptr=pointer_name, array=array_name)
            else:
                return ''
        else:
            if in_vector:
                return '_GSL_dataholder.{var} = {var};'.format(var=var_obj.name)
            else:
                return ''

    @staticmethod
    def get_array_name( var, access_data=True):
        # We have to do the import here to avoid circular import dependencies.
        from brian2.codegen.runtime.weave_rt import WeaveCodeGenerator
        return WeaveCodeGenerator.get_array_name(var, access_data)<|MERGE_RESOLUTION|>--- conflicted
+++ resolved
@@ -13,7 +13,6 @@
 import re
 
 from os.path import isdir, exists
-from sys import executable as python_exec
 from brian2.core.preferences import PreferenceError
 
 __all__ = ['GSLCodeGenerator', 'GSLWeaveCodeGenerator', 'GSLCythonCodeGenerator']
@@ -22,11 +21,7 @@
     '''
     Validate given string to be path containing required GSL files.
     '''
-<<<<<<< HEAD
-    if val == None: # if GSL is installed through for example conda python knows where to find it
-=======
     if val == None:
->>>>>>> 618fbd98
         return True
     if not isinstance(val, (str, unicode)):
         raise PreferenceError(('Illegal value for GSL directory: %s, has to be str'%(str(val))))
