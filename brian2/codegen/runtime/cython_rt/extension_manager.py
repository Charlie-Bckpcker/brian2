'''
Cython automatic extension builder/manager

Inspired by IPython's Cython cell magics, see:
https://github.com/ipython/ipython/blob/master/IPython/extensions/cythonmagic.py
'''
from __future__ import absolute_import

import glob
import imp
import os
import shutil
import sys
import time
from threading import Thread

try:
    import msvcrt
except ImportError:
    msvcrt = None
    import fcntl

try:
    import hashlib
except ImportError:
    import md5 as hashlib

from distutils.core import Distribution, Extension
from distutils.command.build_ext import build_ext

import numpy
try:
    import Cython
    import Cython.Compiler as Cython_Compiler
    import Cython.Build as Cython_Build
    from Cython.Utils import get_cython_cache_dir as base_cython_cache_dir
except ImportError:
    Cython = None

from brian2.codegen.cpp_prefs import update_for_cross_compilation
from brian2.utils.logger import std_silent, get_logger
from brian2.utils.stringtools import deindent
from brian2.core.preferences import prefs

__all__ = ['cython_extension_manager']

logger = get_logger(__name__)


def get_cython_cache_dir():
    cache_dir = prefs.codegen.runtime.cython.cache_dir
    if cache_dir is None and Cython is not None:
        cache_dir = os.path.join(base_cython_cache_dir(), 'brian_extensions')
    return cache_dir


def get_cython_extensions():
    return {'.pyx', '.pxd', '.pyd', '.cpp', '.c', '.so', '.o', '.o.d', '.lock',
            '.dll', '.obj', '.exp', '.lib'}


def assure_lib_dir():
    lib_dir = get_cython_cache_dir()
    if '~' in lib_dir:
        lib_dir = os.path.expanduser(lib_dir)
    try:
        os.makedirs(lib_dir)
    except OSError:
        if not os.path.exists(lib_dir):
            raise IOError(
                "Couldn't create Cython cache directory '%s', try setting the "
                "cache directly with prefs.codegen.runtime.cython.cache_dir." % lib_dir)
    return lib_dir


def lock_file(fp, file_name):
    if msvcrt:
        msvcrt.locking(fp.fileno(), msvcrt.LK_RLCK,
                       os.stat(file_name).st_size)
    else:
        fcntl.flock(fp, fcntl.LOCK_EX)


def unlock_file(fp, file_name):
    if msvcrt:
        msvcrt.locking(fp.fileno(), msvcrt.LK_UNLCK,
                       os.stat(file_name).st_size)
    else:
        fcntl.flock(fp, fcntl.LOCK_UN)
    fp.close()


class CythonExtensionManager(object):
    def __init__(self):
        self._code_cache = {}

    def create_extension(self, code, force=False, name=None,
                         define_macros=None,
                         include_dirs=None,
                         library_dirs=None,
                         runtime_library_dirs=None,
                         extra_compile_args=None,
                         extra_link_args=None,
                         libraries=None,
                         compiler=None,
                         sources=None,
                         owner_name='',
                         ):
        """
        Compile Cython code into an extension that can be imported as a Python
        module.

        Returns
        -------
        module_name : str
            The name of the module (based on a hash of the code, Python version,
            etc.)
        build_process : `Process` or ``None``
            The process that compiles the module. Before loading the module,
            this process has to end, i.e. ``build_process.join()` has to be
            used. If no build process has been started because the module
            already exists, ``None`` will be returned
        """
        if sources is None:
            sources = []
        if define_macros is None:
            define_macros = []
        if include_dirs is None:
            include_dirs = []
        if library_dirs is None:
            library_dirs = []
        if extra_compile_args is None:
            extra_compile_args = []
        if extra_link_args is None:
            extra_link_args = []
        if libraries is None:
            libraries = []
        self._simplify_paths()

        if Cython is None:
            raise ImportError('Cython is not available')

        code = deindent(code)

        lib_dir = assure_lib_dir()

        numpy_version = '.'.join(numpy.__version__.split('.')[:2])  # Only use major.minor version
        key = code, sys.version_info, sys.executable, Cython.__version__, numpy_version
            
        if force:
            # Force a new module name by adding the current time to the
            # key which is hashed to determine the module name.
            key += time.time(),

        module_name = "_cython_magic_" + hashlib.md5(str(key).encode('utf-8')).hexdigest()
        if owner_name:
            logger.diagnostic('"{owner_name}" using Cython module "{module_name}"'.format(owner_name=owner_name,
                                                                                     module_name=module_name))
        # Nothing to do
        if module_name in self._code_cache:
            return module_name, None

        module_path = os.path.join(lib_dir, module_name + self.so_ext)

        lock_file_name = os.path.join(lib_dir, module_name + '.lock')
        lock_file_fp = open(lock_file_name, 'w')
        # Lock
        lock_file(lock_file_fp, lock_file_name)

        # We might just have acquired the lock after waiting for another
        # process to finish creating the module
        if module_name in self._code_cache:
            unlock_file(lock_file_fp, lock_file_name)
            return module_name, None

        # The module exists already, but has not yet been loaded into the
        # memory cache
        if os.path.isfile(module_path):
            unlock_file(lock_file_fp, lock_file_name)
            return module_name, None

        c_include_dirs = include_dirs
        if 'numpy' in code:
            c_include_dirs.append(numpy.get_include())

        # TODO: We should probably have a special folder just for header
        # files that are shared between different codegen targets
        import brian2.synapses as synapses
        synapses_dir = os.path.dirname(synapses.__file__)
        c_include_dirs.append(synapses_dir)

        pyx_file = os.path.join(lib_dir, module_name + '.pyx')
        with open(pyx_file, 'w') as f:
            f.write(code)

        update_for_cross_compilation(library_dirs,
                                     extra_compile_args,
                                     extra_link_args, logger=logger)
        for source in sources:
            if not source.lower().endswith('.pyx'):
                raise ValueError('Additional Cython source files need to '
                                 'have an .pyx ending')
            # Copy source and header file (if present) to library directory
            shutil.copyfile(source, os.path.join(lib_dir,
                                                 os.path.basename(source)))
            name_without_ext = os.path.splitext(os.path.basename(source))[0]
            header_name = name_without_ext + '.pxd'
            if os.path.exists(os.path.join(os.path.dirname(source), header_name)):
                shutil.copyfile(os.path.join(os.path.dirname(source), header_name),
                                os.path.join(lib_dir, header_name))
        final_sources = [os.path.join(lib_dir, os.path.basename(source))
                         for source in sources]
        p = Thread(target=self.build_module, name='build_{}'.format(module_name),
                   args=(c_include_dirs, compiler, define_macros,
                         extra_compile_args, extra_link_args,
                         final_sources, lib_dir, libraries, library_dirs,
                         module_name, pyx_file, runtime_library_dirs,
                         lock_file_name, lock_file_fp))
        p.start()
        # Note that the process will take care of unlocking the lock file!
        return module_name, p

    @property
    def so_ext(self):
        """The extension suffix for compiled modules."""
        try:
            return self._so_ext
        except AttributeError:
            self._so_ext = self._get_build_extension().get_ext_filename('')
            return self._so_ext

    def _clear_distutils_mkpath_cache(self):
        """clear distutils mkpath cache
        
        prevents distutils from skipping re-creation of dirs that have been removed
        """
        try:
            from distutils.dir_util import _path_created
        except ImportError:
            pass
        else:
            _path_created.clear()

    def _get_build_extension(self, compiler=None):
        self._clear_distutils_mkpath_cache()
        dist = Distribution()
        config_files = dist.find_config_files()
        try:
            config_files.remove('setup.cfg')
        except ValueError:
            pass
        dist.parse_config_files(config_files)
        build_extension = build_ext(dist)
        if compiler is not None:
            build_extension.compiler = compiler
        build_extension.finalize_options()
        return build_extension

    def build_module(self, c_include_dirs, compiler, define_macros,
                     extra_compile_args, extra_link_args, final_sources,
                     lib_dir, libraries, library_dirs, module_name, pyx_file,
                     runtime_library_dirs, lock_file_name, lock_file_fp):
        extension = Extension(
            name=module_name,
            sources=[pyx_file],
            define_macros=define_macros,
            include_dirs=c_include_dirs,
            library_dirs=library_dirs,
            runtime_library_dirs=runtime_library_dirs,
            extra_compile_args=extra_compile_args,
            extra_link_args=extra_link_args,
            libraries=libraries,
            language='c++')
        build_extension = self._get_build_extension(compiler=compiler)
        opts = dict(
            quiet=True,
            annotate=False,
            force=True,
        )
        # suppresses the output on stdout
        with std_silent():
            build_extension.extensions = Cython_Build.cythonize(
                [extension] + final_sources, **opts)
            build_extension.build_temp = os.path.dirname(pyx_file)
            build_extension.build_lib = lib_dir
            build_extension.run()
            if prefs['codegen.runtime.cython.delete_source_files']:
                # we can delete the source files to save disk space
                cpp_file = os.path.join(lib_dir, module_name + '.cpp')
                try:
                    os.remove(pyx_file)
                    os.remove(cpp_file)
                    temp_dir = os.path.join(lib_dir,
                                            os.path.dirname(pyx_file)[1:],
                                            module_name + '.*')
                    for fname in glob.glob(temp_dir):
                        os.remove(fname)
                except (OSError, IOError) as ex:
                    logger.debug('Deleting Cython source files failed with '
                                 'error: %s' % str(ex))
        # unlock the file lock
        unlock_file(lock_file_fp, lock_file_name)

    def get_module(self, module_name):
        if module_name in self._code_cache:
            return self._code_cache[module_name]
        lib_dir = assure_lib_dir()
        module_path = os.path.join(lib_dir, module_name + self.so_ext)
        # Temporarily insert the Cython directory to the Python path so that
        # code importing from an external module that was declared via
        # sources works
        sys.path.insert(0, lib_dir)
        module = imp.load_dynamic(module_name, module_path)
        sys.path.pop(0)
        self._code_cache[module_name] = module
        return module

    def _simplify_paths(self):
        if 'lib' in os.environ:
            os.environ['lib'] = simplify_path_env_var(os.environ['lib'])
        if 'include' in os.environ:
            os.environ['include'] = simplify_path_env_var(os.environ['include'])


cython_extension_manager = CythonExtensionManager()


def simplify_path_env_var(path):
    allpaths = path.split(os.pathsep)
    knownpaths = set()
    uniquepaths = []
    for p in allpaths:
        if p not in knownpaths:
            knownpaths.add(p)
            uniquepaths.append(p)
<<<<<<< HEAD
    return os.pathsep.join(uniquepaths)
=======
    return os.pathsep.join(uniquepaths)
>>>>>>> f026464e
<|MERGE_RESOLUTION|>--- conflicted
+++ resolved
@@ -333,8 +333,4 @@
         if p not in knownpaths:
             knownpaths.add(p)
             uniquepaths.append(p)
-<<<<<<< HEAD
     return os.pathsep.join(uniquepaths)
-=======
-    return os.pathsep.join(uniquepaths)
->>>>>>> f026464e
