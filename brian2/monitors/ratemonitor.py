--- conflicted
+++ resolved
@@ -1,125 +1,3 @@
-<<<<<<< HEAD
-import weakref
-from collections import defaultdict
-
-import numpy as np
-
-from brian2.core.base import BrianObject
-from brian2.core.preferences import brian_prefs
-from brian2.core.scheduler import Scheduler
-from brian2.core.variables import (Variable, AttributeVariable,
-                                   DynamicArrayVariable)
-from brian2.units.allunits import second, hertz
-from brian2.units.fundamentalunits import Unit, Quantity
-from brian2.devices.device import get_device
-
-__all__ = ['PopulationRateMonitor']
-
-
-class PopulationRateMonitor(BrianObject):
-    '''
-    Record instantaneous firing rates, averaged across neurons from a
-    `NeuronGroup` or other spike source.
-
-    Parameters
-    ----------
-    source : (`NeuronGroup`, `SpikeSource`)
-        The source of spikes to record.
-    when : `Scheduler`, optional
-        When to record the spikes, by default uses the clock of the source
-        and records spikes in the slot 'end'.
-    name : str, optional
-        A unique name for the object, otherwise will use
-        ``source.name+'_ratemonitor_0'``, etc.
-    codeobj_class : class, optional
-        The `CodeObject` class to run code with.
-    '''
-    def __init__(self, source, when=None, name='ratemonitor*',
-                 codeobj_class=None):
-        self.source = weakref.proxy(source)
-
-        # run by default on source clock at the end
-        scheduler = Scheduler(when)
-        if not scheduler.defined_clock:
-            scheduler.clock = source.clock
-        if not scheduler.defined_when:
-            scheduler.when = 'end'
-
-        self.codeobj_class = codeobj_class
-        BrianObject.__init__(self, when=scheduler, name=name)
-
-        # create data structures
-        self.reinit()
-
-        self.variables = {'t': AttributeVariable(second, self.clock, 't_'),
-                           'dt': AttributeVariable(second, self.clock,
-                                                   'dt_', constant=True),
-                          '_spikespace': self.source.variables['_spikespace'],
-                           '_rate': DynamicArrayVariable('_rate', Unit(1),
-                                                         self._rate,
-                                                         group_name=self.name),
-                           '_t': DynamicArrayVariable('_t', Unit(1),
-                                                      self._t,
-                                                      group_name=self.name),
-                           '_num_source_neurons': Variable(Unit(1),
-                                                           len(self.source))}
-
-    def reinit(self):
-        '''
-        Clears all recorded rates
-        '''
-        dev = get_device()
-        self._rate = dev.dynamic_array_1d(self, '_rate', 0, 1, dtype=brian_prefs['core.default_scalar_dtype'])
-        self._t = dev.dynamic_array_1d(self, '_t', 0, second,
-                                       dtype=getattr(self.clock.t, 'dtype',
-                                                     np.dtype(type(self.clock.t))))
-
-    def pre_run(self, namespace):
-        self.codeobj = get_device().code_object(
-                                         self,
-                                         self.name+'_codeobject*',
-                                         '', # No model-specific code
-                                         {}, # no namespace
-                                         self.variables,
-                                         template_name='ratemonitor',
-                                         indices={},
-                                         variable_indices=defaultdict(lambda: '_idx'))
-
-        self.updaters[:] = [self.codeobj.get_updater()]
-
-    @property
-    def rate(self):
-        '''
-        Array of recorded rates (in units of Hz).
-        '''
-        return Quantity(self._rate.data.copy(), dim=hertz.dim)
-
-    @property
-    def rate_(self):
-        '''
-        Array of recorded rates (unitless).
-        '''
-        return self._rate.data.copy()
-
-    @property
-    def t(self):
-        '''
-        Array of recorded time points (in units of second).
-        '''
-        return Quantity(self._t.data.copy(), dim=second.dim)
-
-    @property
-    def t_(self):
-        '''
-        Array of recorded time points (unitless).
-        '''
-        return self._t.data.copy()
-
-    def __repr__(self):
-        description = '<{classname}, recording {source}>'
-        return description.format(classname=self.__class__.__name__,
-                                  source=self.source.name)
-=======
 import weakref
 from collections import defaultdict
 
@@ -197,6 +75,7 @@
 
     def before_run(self, namespace):
         self.codeobj = get_device().code_object(
+                                         self,
                                          self.name+'_codeobject*',
                                          '', # No model-specific code
                                          {}, # no namespace
@@ -238,5 +117,4 @@
     def __repr__(self):
         description = '<{classname}, recording {source}>'
         return description.format(classname=self.__class__.__name__,
-                                  source=self.source.name)
->>>>>>> 00e7ecd4
+                                  source=self.source.name)