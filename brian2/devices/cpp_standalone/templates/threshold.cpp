{% extends 'common_group.cpp' %}
{% block maincode %}
	{# USES_VARIABLES { N } #}
	   {# not_refractory and lastspike are added as needed_variables in the
	   Thresholder class, we cannot use the USES_VARIABLE mechanism
	   conditionally
	   Same goes for "eventspace" (e.g. spikespace) which depends on the type of
       event #}

	//// MAIN CODE ////////////
	// scalar code
	const int _vectorisation_idx = -1;
	{{scalar_code|autoindent}}

    {#  Get the name of the array that stores these events (e.g. the spikespace array) #}
    {% set _eventspace = get_array_name(eventspace_variable) %}

    long _count = 0;
    for(int _idx=0; _idx<N; _idx++)
    {
<<<<<<< HEAD
        long _count = 0;
        for(int _idx=0; _idx<N; _idx++)
        {
            const int _vectorisation_idx = _idx;
            {{vector_code|autoindent}}
            if(_cond) {
                {{_eventspace}}[_count++] = _idx;
                {% if _uses_refractory %}
                {{not_refractory}}[_idx] = false;
                {{lastspike}}[_idx] = {{t}}[0];
                {% endif %}
            }
=======
        const int _vectorisation_idx = _idx;
        {{vector_code|autoindent}}
        if(_cond) {
            {{_eventspace}}[_count++] = _idx;
            {% if _uses_refractory %}
            {{not_refractory}}[_idx] = false;
            {{lastspike}}[_idx] = t;
            {% endif %}
>>>>>>> c0443625
        }
    }
    {{_eventspace}}[N] = _count;
{% endblock %}<|MERGE_RESOLUTION|>--- conflicted
+++ resolved
@@ -1,3 +1,4 @@
+{# IS_OPENMP_COMPATIBLE #}
 {% extends 'common_group.cpp' %}
 {% block maincode %}
 	{# USES_VARIABLES { N } #}
@@ -18,29 +19,14 @@
     long _count = 0;
     for(int _idx=0; _idx<N; _idx++)
     {
-<<<<<<< HEAD
-        long _count = 0;
-        for(int _idx=0; _idx<N; _idx++)
-        {
-            const int _vectorisation_idx = _idx;
-            {{vector_code|autoindent}}
-            if(_cond) {
-                {{_eventspace}}[_count++] = _idx;
-                {% if _uses_refractory %}
-                {{not_refractory}}[_idx] = false;
-                {{lastspike}}[_idx] = {{t}}[0];
-                {% endif %}
-            }
-=======
         const int _vectorisation_idx = _idx;
         {{vector_code|autoindent}}
         if(_cond) {
             {{_eventspace}}[_count++] = _idx;
             {% if _uses_refractory %}
             {{not_refractory}}[_idx] = false;
-            {{lastspike}}[_idx] = t;
+            {{lastspike}}[_idx] = {{t}}[0];
             {% endif %}
->>>>>>> c0443625
         }
     }
     {{_eventspace}}[N] = _count;
