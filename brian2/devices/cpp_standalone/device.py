'''
Module implementing the C++ "standalone" device.
'''
import numpy
import os
import shutil
import subprocess
import inspect
from collections import defaultdict

from brian2.core.clocks import defaultclock
from brian2.core.magic import magic_network
from brian2.core.network import Network
from brian2.core.namespace import get_local_namespace
from brian2.devices.device import Device, all_devices
from brian2.core.preferences import brian_prefs
from brian2.core.variables import *
from brian2.synapses.synapses import Synapses
from brian2.utils.filetools import copy_directory, ensure_directory, in_directory
from brian2.utils.stringtools import word_substitute
from brian2.codegen.languages.cpp_lang import c_data_type
from brian2.units.fundamentalunits import (Quantity, Unit, is_scalar_type,
                                           fail_for_dimension_mismatch,
                                           have_same_dimensions,
                                           )
from brian2.units import second
from brian2.utils.logger import get_logger

from .codeobject import CPPStandaloneCodeObject


__all__ = []

logger = get_logger(__name__)


def freeze(code, ns):
    # this is a bit of a hack, it should be passed to the template somehow
    for k, v in ns.items():
        if isinstance(v, (int, float)): # for the namespace provided for functions
            code = word_substitute(code, {k: str(v)})
        elif (isinstance(v, Variable) and not isinstance(v, AttributeVariable) and
              v.scalar and v.constant and v.read_only):
            code = word_substitute(code, {k: repr(v.get_value())})
    return code


class CPPStandaloneDevice(Device):
    '''
    The `Device` used for C++ standalone simulations.
    '''
    def __init__(self):
        super(CPPStandaloneDevice, self).__init__()
        #: Dictionary mapping `ArrayVariable` objects to their globally
        #: unique name
        self.arrays = {}
        #: List of all dynamic arrays
        #: Dictionary mapping `DynamicArrayVariable` objects with 1 dimension to
        #: their globally unique name
        self.dynamic_arrays = {}
        #: Dictionary mapping `DynamicArrayVariable` objects with 2 dimensions
        #: to their globally unique name
        self.dynamic_arrays_2d = {}
        #: List of all arrays to be filled with zeros
        self.zero_arrays = []
        #: List of all arrays to be filled with numbers (tuple with
        #: `ArrayVariable` object and start value)
        self.arange_arrays = []

        #: Dict of all static saved arrays
        self.static_arrays = {}

        self.code_objects = {}
        self.main_queue = []
        
        self.synapses = []
        
        self.clocks = set([])
        
    def reinit(self):
        self.__init__()

    def insert_device_code(self, slot, code):
        '''
        Insert code directly into main.cpp
        '''
        if slot=='main.cpp':
            self.main_queue.append(('insert_code', code))
        else:
            logger.warn("Ignoring device code, unknown slot: %s, code: %s" % (slot, code))
            
    def static_array(self, name, arr):
        assert len(arr), 'length for %s: %d' % (name, len(arr))
        name = '_static_array_' + name
        basename = name
        i = 0
        while name in self.static_arrays:
            i += 1
            name = basename+'_'+str(i)
        self.static_arrays[name] = arr.copy()
        return name

    def get_array_name(self, var, access_data=True):
        '''
        Return a globally unique name for `var`.

        Parameters
        ----------
        access_data : bool, optional
            For `DynamicArrayVariable` objects, specifying `True` here means the
            name for the underlying data is returned. If specifying `False`,
            the name of object itself is returned (e.g. to allow resizing).
        '''
        if isinstance(var, DynamicArrayVariable):
            if access_data:
                return self.arrays[var]
            elif var.dimensions == 1:
                return self.dynamic_arrays[var]
            else:
                return self.dynamic_arrays_2d[var]
        elif isinstance(var, ArrayVariable):
            return self.arrays[var]
        else:
            raise TypeError(('Do not have a name for variable of type '
                             '%s') % type(var))

    def add_array(self, var):
        # Note that a dynamic array variable is added to both the arrays and
        # the _dynamic_array dictionary
        if isinstance(var, DynamicArrayVariable):
            name = '_dynamic_array_%s_%s' % (var.owner.name, var.name)
            if var.dimensions == 1:
                self.dynamic_arrays[var] = name
            elif var.dimensions == 2:
                self.dynamic_arrays_2d[var] = name
            else:
                raise AssertionError(('Did not expect a dynamic array with %d '
                                      'dimensions.') % var.dimensions)

        name = '_array_%s_%s' % (var.owner.name, var.name)
        self.arrays[var] = name

    def init_with_zeros(self, var):
        self.zero_arrays.append(var)

    def init_with_arange(self, var, start):
        self.arange_arrays.append((var, start))

    def fill_with_array(self, var, arr):
        arr = numpy.asarray(arr)
        if arr.shape == ():
            arr = numpy.repeat(arr, var.size)
        # Using the std::vector instead of a pointer to the underlying
        # data for dynamic arrays is fast enough here and it saves us some
        # additional work to set up the pointer
        array_name = self.get_array_name(var, access_data=False)
        static_array_name = self.static_array(array_name, arr)
        self.main_queue.append(('set_by_array', (array_name,
                                                 static_array_name)))

    def set_with_index_array(self, group, variable_name, variable, item, value,
                             check_units):
        value = Quantity(value)

        # Simple case where we don't have to do any indexing
        if (isinstance(item, slice) and item == slice(None)
            and group.variables.indices[variable_name] == '_idx'):
            self.fill_with_array(variable, value)
        else:
            # We have to calculate indices. This will not work for synaptic
            # variables
            try:
                indices = group.calc_indices(item)
            except NotImplementedError:
                raise NotImplementedError(('Cannot set variable "%s" this way in '
                                           'standalone, try using string '
                                           'expressions.') % variable_name)
            # Using the std::vector instead of a pointer to the underlying
            # data for dynamic arrays is fast enough here and it saves us some
            # additional work to set up the pointer
            arrayname = self.get_array_name(variable, access_data=False)
            staticarrayname_index = self.static_array('_index_'+arrayname,
                                                      indices)
            staticarrayname_value = self.static_array('_value_'+arrayname,
                                                      value)
            self.main_queue.append(('set_array_by_array', (arrayname,
                                                           staticarrayname_index,
                                                           staticarrayname_value)))

    def code_object_class(self, codeobj_class=None):
        if codeobj_class is not None:
            raise ValueError("Cannot specify codeobj_class for C++ standalone device.")
        return CPPStandaloneCodeObject

    def code_object(self, owner, name, abstract_code, variables, template_name,
                    variable_indices, codeobj_class=None, template_kwds=None):
        codeobj = super(CPPStandaloneDevice, self).code_object(owner, name, abstract_code, variables,
                                                               template_name, variable_indices,
                                                               codeobj_class=codeobj_class,
                                                               template_kwds=template_kwds,
                                                               )
        self.code_objects[codeobj.name] = codeobj
        return codeobj

    def build(self, project_dir='output', compile_project=True, run_project=False, debug=True,
              with_output=True):
        ensure_directory(project_dir)
        for d in ['code_objects', 'results', 'static_arrays']:
            ensure_directory(os.path.join(project_dir, d))
            
        logger.debug("Writing C++ standalone project to directory "+os.path.normpath(project_dir))

        # # Find numpy arrays in the namespaces and convert them into static
        # # arrays. Hopefully they are correctly used in the code: For example,
        # # this works for the namespaces for functions with C++ (e.g. TimedArray
        # # treats it as a C array) but does not work in places that are
        # # implicitly vectorized (state updaters, resets, etc.). But arrays
        # # shouldn't be used there anyway.
        for code_object in self.code_objects.itervalues():
            for name, value in code_object.variables.iteritems():
                if isinstance(value, numpy.ndarray):
                    self.static_arrays[name] = value

        # write the static arrays
        logger.debug("static arrays: "+str(sorted(self.static_arrays.keys())))
        static_array_specs = []
        for name, arr in self.static_arrays.iteritems():
            arr.tofile(os.path.join(project_dir, 'static_arrays', name))
            static_array_specs.append((name, c_data_type(arr.dtype), arr.size, name))

        # Write the global objects
        networks = [net() for net in Network.__instances__() if net().name!='_fake_network']
        synapses = [S() for S in Synapses.__instances__()]
        arr_tmp = CPPStandaloneCodeObject.templater.objects(None,
                                                            array_specs=self.arrays,
                                                            dynamic_array_specs=self.dynamic_arrays,
                                                            dynamic_array_2d_specs=self.dynamic_arrays_2d,
                                                            zero_arrays=self.zero_arrays,
                                                            arange_arrays=self.arange_arrays,
                                                            synapses=synapses,
                                                            clocks=self.clocks,
                                                            static_array_specs=static_array_specs,
                                                            networks=networks,
                                                            )
        logger.debug("objects: "+str(arr_tmp))
        open(os.path.join(project_dir, 'objects.cpp'), 'w').write(arr_tmp.cpp_file)
        open(os.path.join(project_dir, 'objects.h'), 'w').write(arr_tmp.h_file)

        main_lines = []
        for func, args in self.main_queue:
            if func=='run_code_object':
                codeobj, = args
                main_lines.append('_run_%s(t);' % codeobj.name)
            elif func=='run_network':
                net, netcode = args
                main_lines.extend(netcode)
            elif func=='set_by_array':
                arrayname, staticarrayname = args
                code = '''
                for(int i=0; i<_num_{staticarrayname}; i++)
                {{
                    {arrayname}[i] = {staticarrayname}[i];
                }}
                '''.format(arrayname=arrayname, staticarrayname=staticarrayname)
                main_lines.extend(code.split('\n'))
            elif func=='set_array_by_array':
                arrayname, staticarrayname_index, staticarrayname_value = args
                code = '''
                for(int i=0; i<_num_{staticarrayname_index}; i++)
                {{
                    {arrayname}[{staticarrayname_index}[i]] = {staticarrayname_value}[i];
                }}
                '''.format(arrayname=arrayname, staticarrayname_index=staticarrayname_index,
                           staticarrayname_value=staticarrayname_value)
                main_lines.extend(code.split('\n'))
            elif func=='insert_code':
                main_lines.append(args)
            else:
                raise NotImplementedError("Unknown main queue function type "+func)

        # generate the finalisations
        for codeobj in self.code_objects.itervalues():
            if hasattr(codeobj.code, 'main_finalise'):
                main_lines.append(codeobj.code.main_finalise)

        # Generate data for non-constant values
        handled_arrays = defaultdict(set)
        code_object_defs = defaultdict(list)
        for codeobj in self.code_objects.itervalues():
            for k, v in codeobj.variables.iteritems():
                if k=='t':
                    pass
                elif isinstance(v, Subexpression):
                    pass
                elif isinstance(v, AttributeVariable):
                    c_type = c_data_type(v.dtype)
                    # TODO: Handle dt in the correct way
                    if v.attribute == 'dt_':
                        code = ('const {c_type} {k} = '
                                '{value};').format(c_type=c_type,
                                                  k=k,
                                                  value=v.get_value())
                    else:
                        code = ('const {c_type} {k} = '
                                '{name}.{attribute};').format(c_type=c_type,
                                                             k=k,
                                                             name=v.obj.name,
                                                             attribute=v.attribute)
                    code_object_defs[codeobj.name].append(code)
                elif isinstance(v, ArrayVariable):
                    try:
                        if isinstance(v, DynamicArrayVariable):
                            if v.dimensions == 1:
                                dyn_array_name = self.dynamic_arrays[v]
                                array_name = self.arrays[v]
                                code_object_defs[codeobj.name].append('{c_type}* const {array_name} = &{dyn_array_name}[0];'.format(c_type=c_data_type(v.dtype),
                                                                                                                                    array_name=array_name,
                                                                                                                                    dyn_array_name=dyn_array_name))
                                code_object_defs[codeobj.name].append('const int _num{k} = {dyn_array_name}.size();'.format(k=k,
                                                                                                                       dyn_array_name=dyn_array_name))
                        else:
                            code_object_defs[codeobj.name].append('const int _num%s = %s;' % (k, v.size))
                    except TypeError:
                        pass

        # Generate the code objects
        for codeobj in self.code_objects.itervalues():
            ns = codeobj.variables
            # TODO: fix these freeze/CONSTANTS hacks somehow - they work but not elegant.
            code = freeze(codeobj.code.cpp_file, ns)
            code = code.replace('%CONSTANTS%', '\n'.join(code_object_defs[codeobj.name]))
            code = '#include "objects.h"\n'+code
            
            open(os.path.join(project_dir, 'code_objects', codeobj.name+'.cpp'), 'w').write(code)
            open(os.path.join(project_dir, 'code_objects', codeobj.name+'.h'), 'w').write(codeobj.code.h_file)
                    
        # The code_objects are passed in the right order to run them because they were
        # sorted by the Network object. To support multiple clocks we'll need to be
        # smarter about that.
        main_tmp = CPPStandaloneCodeObject.templater.main(None,
                                                          main_lines=main_lines,
                                                          code_objects=self.code_objects.values(),
                                                          dt=float(defaultclock.dt),
                                                          )
        logger.debug("main: "+str(main_tmp))
        open(os.path.join(project_dir, 'main.cpp'), 'w').write(main_tmp)

        # Copy the brianlibdirectory
        brianlib_dir = os.path.join(os.path.split(inspect.getsourcefile(CPPStandaloneCodeObject))[0],
                                    'brianlib')
        copy_directory(brianlib_dir, os.path.join(project_dir, 'brianlib'))

        # Copy the CSpikeQueue implementation
        shutil.copy(os.path.join(os.path.split(inspect.getsourcefile(Synapses))[0],
                                    'cspikequeue.cpp'),
                    os.path.join(project_dir, 'brianlib', 'spikequeue.h'))

        # build the project
        if compile_project:
            with in_directory(project_dir):
                if debug:
                    x = os.system('g++ -I. -g *.cpp code_objects/*.cpp brianlib/*.cpp -o main')
                else:
                    x = os.system('g++ -I. -O3 -ffast-math -march=native *.cpp code_objects/*.cpp brianlib/*.cpp -o main')
                if x==0:
                    if run_project:
                        if not with_output:
                            stdout = open(os.devnull, 'w')
                        else:
                            stdout = None
                        if os.name=='nt':
                            x = subprocess.call('main', stdout=stdout)
                        else:
                            x = subprocess.call('./main', stdout=stdout)
                        if x:
                            raise RuntimeError("Project run failed")
                else:
                    raise RuntimeError("Project compilation failed")

    def network_run(self, net, duration, report=None, report_period=60*second,
                    namespace=None, level=0):
        
<<<<<<< HEAD
        if _magic_network is not None:
            self = _magic_network

        self.before_run(namespace, level=level+1)
=======
        if namespace is not None:
            net.before_run(('explicit-run-namespace', namespace))
        else:
            namespace = get_local_namespace(2 + level)
            net.before_run(('implicit-run-namespace', namespace))
>>>>>>> d77841e8
            
        self.clocks.update(net._clocks)
        
        # TODO: remove this horrible hack
        for clock in self.clocks:
            if clock.name=='clock':
                clock._name = 'clock_'
            
        # Extract all the CodeObjects
        # Note that since we ran the Network object, these CodeObjects will be sorted into the right
        # running order, assuming that there is only one clock
        code_objects = []
        for obj in net.objects:
            for codeobj in obj._code_objects:
                code_objects.append((obj.clock, codeobj))
        
        # Generate the updaters
        run_lines = ['{net.name}.clear();'.format(net=net)]
        for clock, codeobj in code_objects:
            run_lines.append('{net.name}.add(&{clock.name}, _run_{codeobj.name});'.format(clock=clock, net=net,
                                                                                               codeobj=codeobj))
        run_lines.append('{net.name}.run({duration});'.format(net=net, duration=float(duration)))
        self.main_queue.append(('run_network', (net, run_lines)))



cpp_standalone_device = CPPStandaloneDevice()

all_devices['cpp_standalone'] = cpp_standalone_device
<|MERGE_RESOLUTION|>--- conflicted
+++ resolved
@@ -1,423 +1,414 @@
-'''
-Module implementing the C++ "standalone" device.
-'''
-import numpy
-import os
-import shutil
-import subprocess
-import inspect
-from collections import defaultdict
-
-from brian2.core.clocks import defaultclock
-from brian2.core.magic import magic_network
-from brian2.core.network import Network
-from brian2.core.namespace import get_local_namespace
-from brian2.devices.device import Device, all_devices
-from brian2.core.preferences import brian_prefs
-from brian2.core.variables import *
-from brian2.synapses.synapses import Synapses
-from brian2.utils.filetools import copy_directory, ensure_directory, in_directory
-from brian2.utils.stringtools import word_substitute
-from brian2.codegen.languages.cpp_lang import c_data_type
-from brian2.units.fundamentalunits import (Quantity, Unit, is_scalar_type,
-                                           fail_for_dimension_mismatch,
-                                           have_same_dimensions,
-                                           )
-from brian2.units import second
-from brian2.utils.logger import get_logger
-
-from .codeobject import CPPStandaloneCodeObject
-
-
-__all__ = []
-
-logger = get_logger(__name__)
-
-
-def freeze(code, ns):
-    # this is a bit of a hack, it should be passed to the template somehow
-    for k, v in ns.items():
-        if isinstance(v, (int, float)): # for the namespace provided for functions
-            code = word_substitute(code, {k: str(v)})
-        elif (isinstance(v, Variable) and not isinstance(v, AttributeVariable) and
-              v.scalar and v.constant and v.read_only):
-            code = word_substitute(code, {k: repr(v.get_value())})
-    return code
-
-
-class CPPStandaloneDevice(Device):
-    '''
-    The `Device` used for C++ standalone simulations.
-    '''
-    def __init__(self):
-        super(CPPStandaloneDevice, self).__init__()
-        #: Dictionary mapping `ArrayVariable` objects to their globally
-        #: unique name
-        self.arrays = {}
-        #: List of all dynamic arrays
-        #: Dictionary mapping `DynamicArrayVariable` objects with 1 dimension to
-        #: their globally unique name
-        self.dynamic_arrays = {}
-        #: Dictionary mapping `DynamicArrayVariable` objects with 2 dimensions
-        #: to their globally unique name
-        self.dynamic_arrays_2d = {}
-        #: List of all arrays to be filled with zeros
-        self.zero_arrays = []
-        #: List of all arrays to be filled with numbers (tuple with
-        #: `ArrayVariable` object and start value)
-        self.arange_arrays = []
-
-        #: Dict of all static saved arrays
-        self.static_arrays = {}
-
-        self.code_objects = {}
-        self.main_queue = []
-        
-        self.synapses = []
-        
-        self.clocks = set([])
-        
-    def reinit(self):
-        self.__init__()
-
-    def insert_device_code(self, slot, code):
-        '''
-        Insert code directly into main.cpp
-        '''
-        if slot=='main.cpp':
-            self.main_queue.append(('insert_code', code))
-        else:
-            logger.warn("Ignoring device code, unknown slot: %s, code: %s" % (slot, code))
-            
-    def static_array(self, name, arr):
-        assert len(arr), 'length for %s: %d' % (name, len(arr))
-        name = '_static_array_' + name
-        basename = name
-        i = 0
-        while name in self.static_arrays:
-            i += 1
-            name = basename+'_'+str(i)
-        self.static_arrays[name] = arr.copy()
-        return name
-
-    def get_array_name(self, var, access_data=True):
-        '''
-        Return a globally unique name for `var`.
-
-        Parameters
-        ----------
-        access_data : bool, optional
-            For `DynamicArrayVariable` objects, specifying `True` here means the
-            name for the underlying data is returned. If specifying `False`,
-            the name of object itself is returned (e.g. to allow resizing).
-        '''
-        if isinstance(var, DynamicArrayVariable):
-            if access_data:
-                return self.arrays[var]
-            elif var.dimensions == 1:
-                return self.dynamic_arrays[var]
-            else:
-                return self.dynamic_arrays_2d[var]
-        elif isinstance(var, ArrayVariable):
-            return self.arrays[var]
-        else:
-            raise TypeError(('Do not have a name for variable of type '
-                             '%s') % type(var))
-
-    def add_array(self, var):
-        # Note that a dynamic array variable is added to both the arrays and
-        # the _dynamic_array dictionary
-        if isinstance(var, DynamicArrayVariable):
-            name = '_dynamic_array_%s_%s' % (var.owner.name, var.name)
-            if var.dimensions == 1:
-                self.dynamic_arrays[var] = name
-            elif var.dimensions == 2:
-                self.dynamic_arrays_2d[var] = name
-            else:
-                raise AssertionError(('Did not expect a dynamic array with %d '
-                                      'dimensions.') % var.dimensions)
-
-        name = '_array_%s_%s' % (var.owner.name, var.name)
-        self.arrays[var] = name
-
-    def init_with_zeros(self, var):
-        self.zero_arrays.append(var)
-
-    def init_with_arange(self, var, start):
-        self.arange_arrays.append((var, start))
-
-    def fill_with_array(self, var, arr):
-        arr = numpy.asarray(arr)
-        if arr.shape == ():
-            arr = numpy.repeat(arr, var.size)
-        # Using the std::vector instead of a pointer to the underlying
-        # data for dynamic arrays is fast enough here and it saves us some
-        # additional work to set up the pointer
-        array_name = self.get_array_name(var, access_data=False)
-        static_array_name = self.static_array(array_name, arr)
-        self.main_queue.append(('set_by_array', (array_name,
-                                                 static_array_name)))
-
-    def set_with_index_array(self, group, variable_name, variable, item, value,
-                             check_units):
-        value = Quantity(value)
-
-        # Simple case where we don't have to do any indexing
-        if (isinstance(item, slice) and item == slice(None)
-            and group.variables.indices[variable_name] == '_idx'):
-            self.fill_with_array(variable, value)
-        else:
-            # We have to calculate indices. This will not work for synaptic
-            # variables
-            try:
-                indices = group.calc_indices(item)
-            except NotImplementedError:
-                raise NotImplementedError(('Cannot set variable "%s" this way in '
-                                           'standalone, try using string '
-                                           'expressions.') % variable_name)
-            # Using the std::vector instead of a pointer to the underlying
-            # data for dynamic arrays is fast enough here and it saves us some
-            # additional work to set up the pointer
-            arrayname = self.get_array_name(variable, access_data=False)
-            staticarrayname_index = self.static_array('_index_'+arrayname,
-                                                      indices)
-            staticarrayname_value = self.static_array('_value_'+arrayname,
-                                                      value)
-            self.main_queue.append(('set_array_by_array', (arrayname,
-                                                           staticarrayname_index,
-                                                           staticarrayname_value)))
-
-    def code_object_class(self, codeobj_class=None):
-        if codeobj_class is not None:
-            raise ValueError("Cannot specify codeobj_class for C++ standalone device.")
-        return CPPStandaloneCodeObject
-
-    def code_object(self, owner, name, abstract_code, variables, template_name,
-                    variable_indices, codeobj_class=None, template_kwds=None):
-        codeobj = super(CPPStandaloneDevice, self).code_object(owner, name, abstract_code, variables,
-                                                               template_name, variable_indices,
-                                                               codeobj_class=codeobj_class,
-                                                               template_kwds=template_kwds,
-                                                               )
-        self.code_objects[codeobj.name] = codeobj
-        return codeobj
-
-    def build(self, project_dir='output', compile_project=True, run_project=False, debug=True,
-              with_output=True):
-        ensure_directory(project_dir)
-        for d in ['code_objects', 'results', 'static_arrays']:
-            ensure_directory(os.path.join(project_dir, d))
-            
-        logger.debug("Writing C++ standalone project to directory "+os.path.normpath(project_dir))
-
-        # # Find numpy arrays in the namespaces and convert them into static
-        # # arrays. Hopefully they are correctly used in the code: For example,
-        # # this works for the namespaces for functions with C++ (e.g. TimedArray
-        # # treats it as a C array) but does not work in places that are
-        # # implicitly vectorized (state updaters, resets, etc.). But arrays
-        # # shouldn't be used there anyway.
-        for code_object in self.code_objects.itervalues():
-            for name, value in code_object.variables.iteritems():
-                if isinstance(value, numpy.ndarray):
-                    self.static_arrays[name] = value
-
-        # write the static arrays
-        logger.debug("static arrays: "+str(sorted(self.static_arrays.keys())))
-        static_array_specs = []
-        for name, arr in self.static_arrays.iteritems():
-            arr.tofile(os.path.join(project_dir, 'static_arrays', name))
-            static_array_specs.append((name, c_data_type(arr.dtype), arr.size, name))
-
-        # Write the global objects
-        networks = [net() for net in Network.__instances__() if net().name!='_fake_network']
-        synapses = [S() for S in Synapses.__instances__()]
-        arr_tmp = CPPStandaloneCodeObject.templater.objects(None,
-                                                            array_specs=self.arrays,
-                                                            dynamic_array_specs=self.dynamic_arrays,
-                                                            dynamic_array_2d_specs=self.dynamic_arrays_2d,
-                                                            zero_arrays=self.zero_arrays,
-                                                            arange_arrays=self.arange_arrays,
-                                                            synapses=synapses,
-                                                            clocks=self.clocks,
-                                                            static_array_specs=static_array_specs,
-                                                            networks=networks,
-                                                            )
-        logger.debug("objects: "+str(arr_tmp))
-        open(os.path.join(project_dir, 'objects.cpp'), 'w').write(arr_tmp.cpp_file)
-        open(os.path.join(project_dir, 'objects.h'), 'w').write(arr_tmp.h_file)
-
-        main_lines = []
-        for func, args in self.main_queue:
-            if func=='run_code_object':
-                codeobj, = args
-                main_lines.append('_run_%s(t);' % codeobj.name)
-            elif func=='run_network':
-                net, netcode = args
-                main_lines.extend(netcode)
-            elif func=='set_by_array':
-                arrayname, staticarrayname = args
-                code = '''
-                for(int i=0; i<_num_{staticarrayname}; i++)
-                {{
-                    {arrayname}[i] = {staticarrayname}[i];
-                }}
-                '''.format(arrayname=arrayname, staticarrayname=staticarrayname)
-                main_lines.extend(code.split('\n'))
-            elif func=='set_array_by_array':
-                arrayname, staticarrayname_index, staticarrayname_value = args
-                code = '''
-                for(int i=0; i<_num_{staticarrayname_index}; i++)
-                {{
-                    {arrayname}[{staticarrayname_index}[i]] = {staticarrayname_value}[i];
-                }}
-                '''.format(arrayname=arrayname, staticarrayname_index=staticarrayname_index,
-                           staticarrayname_value=staticarrayname_value)
-                main_lines.extend(code.split('\n'))
-            elif func=='insert_code':
-                main_lines.append(args)
-            else:
-                raise NotImplementedError("Unknown main queue function type "+func)
-
-        # generate the finalisations
-        for codeobj in self.code_objects.itervalues():
-            if hasattr(codeobj.code, 'main_finalise'):
-                main_lines.append(codeobj.code.main_finalise)
-
-        # Generate data for non-constant values
-        handled_arrays = defaultdict(set)
-        code_object_defs = defaultdict(list)
-        for codeobj in self.code_objects.itervalues():
-            for k, v in codeobj.variables.iteritems():
-                if k=='t':
-                    pass
-                elif isinstance(v, Subexpression):
-                    pass
-                elif isinstance(v, AttributeVariable):
-                    c_type = c_data_type(v.dtype)
-                    # TODO: Handle dt in the correct way
-                    if v.attribute == 'dt_':
-                        code = ('const {c_type} {k} = '
-                                '{value};').format(c_type=c_type,
-                                                  k=k,
-                                                  value=v.get_value())
-                    else:
-                        code = ('const {c_type} {k} = '
-                                '{name}.{attribute};').format(c_type=c_type,
-                                                             k=k,
-                                                             name=v.obj.name,
-                                                             attribute=v.attribute)
-                    code_object_defs[codeobj.name].append(code)
-                elif isinstance(v, ArrayVariable):
-                    try:
-                        if isinstance(v, DynamicArrayVariable):
-                            if v.dimensions == 1:
-                                dyn_array_name = self.dynamic_arrays[v]
-                                array_name = self.arrays[v]
-                                code_object_defs[codeobj.name].append('{c_type}* const {array_name} = &{dyn_array_name}[0];'.format(c_type=c_data_type(v.dtype),
-                                                                                                                                    array_name=array_name,
-                                                                                                                                    dyn_array_name=dyn_array_name))
-                                code_object_defs[codeobj.name].append('const int _num{k} = {dyn_array_name}.size();'.format(k=k,
-                                                                                                                       dyn_array_name=dyn_array_name))
-                        else:
-                            code_object_defs[codeobj.name].append('const int _num%s = %s;' % (k, v.size))
-                    except TypeError:
-                        pass
-
-        # Generate the code objects
-        for codeobj in self.code_objects.itervalues():
-            ns = codeobj.variables
-            # TODO: fix these freeze/CONSTANTS hacks somehow - they work but not elegant.
-            code = freeze(codeobj.code.cpp_file, ns)
-            code = code.replace('%CONSTANTS%', '\n'.join(code_object_defs[codeobj.name]))
-            code = '#include "objects.h"\n'+code
-            
-            open(os.path.join(project_dir, 'code_objects', codeobj.name+'.cpp'), 'w').write(code)
-            open(os.path.join(project_dir, 'code_objects', codeobj.name+'.h'), 'w').write(codeobj.code.h_file)
-                    
-        # The code_objects are passed in the right order to run them because they were
-        # sorted by the Network object. To support multiple clocks we'll need to be
-        # smarter about that.
-        main_tmp = CPPStandaloneCodeObject.templater.main(None,
-                                                          main_lines=main_lines,
-                                                          code_objects=self.code_objects.values(),
-                                                          dt=float(defaultclock.dt),
-                                                          )
-        logger.debug("main: "+str(main_tmp))
-        open(os.path.join(project_dir, 'main.cpp'), 'w').write(main_tmp)
-
-        # Copy the brianlibdirectory
-        brianlib_dir = os.path.join(os.path.split(inspect.getsourcefile(CPPStandaloneCodeObject))[0],
-                                    'brianlib')
-        copy_directory(brianlib_dir, os.path.join(project_dir, 'brianlib'))
-
-        # Copy the CSpikeQueue implementation
-        shutil.copy(os.path.join(os.path.split(inspect.getsourcefile(Synapses))[0],
-                                    'cspikequeue.cpp'),
-                    os.path.join(project_dir, 'brianlib', 'spikequeue.h'))
-
-        # build the project
-        if compile_project:
-            with in_directory(project_dir):
-                if debug:
-                    x = os.system('g++ -I. -g *.cpp code_objects/*.cpp brianlib/*.cpp -o main')
-                else:
-                    x = os.system('g++ -I. -O3 -ffast-math -march=native *.cpp code_objects/*.cpp brianlib/*.cpp -o main')
-                if x==0:
-                    if run_project:
-                        if not with_output:
-                            stdout = open(os.devnull, 'w')
-                        else:
-                            stdout = None
-                        if os.name=='nt':
-                            x = subprocess.call('main', stdout=stdout)
-                        else:
-                            x = subprocess.call('./main', stdout=stdout)
-                        if x:
-                            raise RuntimeError("Project run failed")
-                else:
-                    raise RuntimeError("Project compilation failed")
-
-    def network_run(self, net, duration, report=None, report_period=60*second,
-                    namespace=None, level=0):
-        
-<<<<<<< HEAD
-        if _magic_network is not None:
-            self = _magic_network
-
-        self.before_run(namespace, level=level+1)
-=======
-        if namespace is not None:
-            net.before_run(('explicit-run-namespace', namespace))
-        else:
-            namespace = get_local_namespace(2 + level)
-            net.before_run(('implicit-run-namespace', namespace))
->>>>>>> d77841e8
-            
-        self.clocks.update(net._clocks)
-        
-        # TODO: remove this horrible hack
-        for clock in self.clocks:
-            if clock.name=='clock':
-                clock._name = 'clock_'
-            
-        # Extract all the CodeObjects
-        # Note that since we ran the Network object, these CodeObjects will be sorted into the right
-        # running order, assuming that there is only one clock
-        code_objects = []
-        for obj in net.objects:
-            for codeobj in obj._code_objects:
-                code_objects.append((obj.clock, codeobj))
-        
-        # Generate the updaters
-        run_lines = ['{net.name}.clear();'.format(net=net)]
-        for clock, codeobj in code_objects:
-            run_lines.append('{net.name}.add(&{clock.name}, _run_{codeobj.name});'.format(clock=clock, net=net,
-                                                                                               codeobj=codeobj))
-        run_lines.append('{net.name}.run({duration});'.format(net=net, duration=float(duration)))
-        self.main_queue.append(('run_network', (net, run_lines)))
-
-
-
-cpp_standalone_device = CPPStandaloneDevice()
-
-all_devices['cpp_standalone'] = cpp_standalone_device
+'''
+Module implementing the C++ "standalone" device.
+'''
+import numpy
+import os
+import shutil
+import subprocess
+import inspect
+from collections import defaultdict
+
+from brian2.core.clocks import defaultclock
+from brian2.core.magic import magic_network
+from brian2.core.network import Network
+from brian2.core.namespace import get_local_namespace
+from brian2.devices.device import Device, all_devices
+from brian2.core.preferences import brian_prefs
+from brian2.core.variables import *
+from brian2.synapses.synapses import Synapses
+from brian2.utils.filetools import copy_directory, ensure_directory, in_directory
+from brian2.utils.stringtools import word_substitute
+from brian2.codegen.languages.cpp_lang import c_data_type
+from brian2.units.fundamentalunits import (Quantity, Unit, is_scalar_type,
+                                           fail_for_dimension_mismatch,
+                                           have_same_dimensions,
+                                           )
+from brian2.units import second
+from brian2.utils.logger import get_logger
+
+from .codeobject import CPPStandaloneCodeObject
+
+
+__all__ = []
+
+logger = get_logger(__name__)
+
+
+def freeze(code, ns):
+    # this is a bit of a hack, it should be passed to the template somehow
+    for k, v in ns.items():
+        if isinstance(v, (int, float)): # for the namespace provided for functions
+            code = word_substitute(code, {k: str(v)})
+        elif (isinstance(v, Variable) and not isinstance(v, AttributeVariable) and
+              v.scalar and v.constant and v.read_only):
+            code = word_substitute(code, {k: repr(v.get_value())})
+    return code
+
+
+class CPPStandaloneDevice(Device):
+    '''
+    The `Device` used for C++ standalone simulations.
+    '''
+    def __init__(self):
+        super(CPPStandaloneDevice, self).__init__()
+        #: Dictionary mapping `ArrayVariable` objects to their globally
+        #: unique name
+        self.arrays = {}
+        #: List of all dynamic arrays
+        #: Dictionary mapping `DynamicArrayVariable` objects with 1 dimension to
+        #: their globally unique name
+        self.dynamic_arrays = {}
+        #: Dictionary mapping `DynamicArrayVariable` objects with 2 dimensions
+        #: to their globally unique name
+        self.dynamic_arrays_2d = {}
+        #: List of all arrays to be filled with zeros
+        self.zero_arrays = []
+        #: List of all arrays to be filled with numbers (tuple with
+        #: `ArrayVariable` object and start value)
+        self.arange_arrays = []
+
+        #: Dict of all static saved arrays
+        self.static_arrays = {}
+
+        self.code_objects = {}
+        self.main_queue = []
+        
+        self.synapses = []
+        
+        self.clocks = set([])
+        
+    def reinit(self):
+        self.__init__()
+
+    def insert_device_code(self, slot, code):
+        '''
+        Insert code directly into main.cpp
+        '''
+        if slot=='main.cpp':
+            self.main_queue.append(('insert_code', code))
+        else:
+            logger.warn("Ignoring device code, unknown slot: %s, code: %s" % (slot, code))
+            
+    def static_array(self, name, arr):
+        assert len(arr), 'length for %s: %d' % (name, len(arr))
+        name = '_static_array_' + name
+        basename = name
+        i = 0
+        while name in self.static_arrays:
+            i += 1
+            name = basename+'_'+str(i)
+        self.static_arrays[name] = arr.copy()
+        return name
+
+    def get_array_name(self, var, access_data=True):
+        '''
+        Return a globally unique name for `var`.
+
+        Parameters
+        ----------
+        access_data : bool, optional
+            For `DynamicArrayVariable` objects, specifying `True` here means the
+            name for the underlying data is returned. If specifying `False`,
+            the name of object itself is returned (e.g. to allow resizing).
+        '''
+        if isinstance(var, DynamicArrayVariable):
+            if access_data:
+                return self.arrays[var]
+            elif var.dimensions == 1:
+                return self.dynamic_arrays[var]
+            else:
+                return self.dynamic_arrays_2d[var]
+        elif isinstance(var, ArrayVariable):
+            return self.arrays[var]
+        else:
+            raise TypeError(('Do not have a name for variable of type '
+                             '%s') % type(var))
+
+    def add_array(self, var):
+        # Note that a dynamic array variable is added to both the arrays and
+        # the _dynamic_array dictionary
+        if isinstance(var, DynamicArrayVariable):
+            name = '_dynamic_array_%s_%s' % (var.owner.name, var.name)
+            if var.dimensions == 1:
+                self.dynamic_arrays[var] = name
+            elif var.dimensions == 2:
+                self.dynamic_arrays_2d[var] = name
+            else:
+                raise AssertionError(('Did not expect a dynamic array with %d '
+                                      'dimensions.') % var.dimensions)
+
+        name = '_array_%s_%s' % (var.owner.name, var.name)
+        self.arrays[var] = name
+
+    def init_with_zeros(self, var):
+        self.zero_arrays.append(var)
+
+    def init_with_arange(self, var, start):
+        self.arange_arrays.append((var, start))
+
+    def fill_with_array(self, var, arr):
+        arr = numpy.asarray(arr)
+        if arr.shape == ():
+            arr = numpy.repeat(arr, var.size)
+        # Using the std::vector instead of a pointer to the underlying
+        # data for dynamic arrays is fast enough here and it saves us some
+        # additional work to set up the pointer
+        array_name = self.get_array_name(var, access_data=False)
+        static_array_name = self.static_array(array_name, arr)
+        self.main_queue.append(('set_by_array', (array_name,
+                                                 static_array_name)))
+
+    def set_with_index_array(self, group, variable_name, variable, item, value,
+                             check_units):
+        value = Quantity(value)
+
+        # Simple case where we don't have to do any indexing
+        if (isinstance(item, slice) and item == slice(None)
+            and group.variables.indices[variable_name] == '_idx'):
+            self.fill_with_array(variable, value)
+        else:
+            # We have to calculate indices. This will not work for synaptic
+            # variables
+            try:
+                indices = group.calc_indices(item)
+            except NotImplementedError:
+                raise NotImplementedError(('Cannot set variable "%s" this way in '
+                                           'standalone, try using string '
+                                           'expressions.') % variable_name)
+            # Using the std::vector instead of a pointer to the underlying
+            # data for dynamic arrays is fast enough here and it saves us some
+            # additional work to set up the pointer
+            arrayname = self.get_array_name(variable, access_data=False)
+            staticarrayname_index = self.static_array('_index_'+arrayname,
+                                                      indices)
+            staticarrayname_value = self.static_array('_value_'+arrayname,
+                                                      value)
+            self.main_queue.append(('set_array_by_array', (arrayname,
+                                                           staticarrayname_index,
+                                                           staticarrayname_value)))
+
+    def code_object_class(self, codeobj_class=None):
+        if codeobj_class is not None:
+            raise ValueError("Cannot specify codeobj_class for C++ standalone device.")
+        return CPPStandaloneCodeObject
+
+    def code_object(self, owner, name, abstract_code, variables, template_name,
+                    variable_indices, codeobj_class=None, template_kwds=None):
+        codeobj = super(CPPStandaloneDevice, self).code_object(owner, name, abstract_code, variables,
+                                                               template_name, variable_indices,
+                                                               codeobj_class=codeobj_class,
+                                                               template_kwds=template_kwds,
+                                                               )
+        self.code_objects[codeobj.name] = codeobj
+        return codeobj
+
+    def build(self, project_dir='output', compile_project=True, run_project=False, debug=True,
+              with_output=True):
+        ensure_directory(project_dir)
+        for d in ['code_objects', 'results', 'static_arrays']:
+            ensure_directory(os.path.join(project_dir, d))
+            
+        logger.debug("Writing C++ standalone project to directory "+os.path.normpath(project_dir))
+
+        # # Find numpy arrays in the namespaces and convert them into static
+        # # arrays. Hopefully they are correctly used in the code: For example,
+        # # this works for the namespaces for functions with C++ (e.g. TimedArray
+        # # treats it as a C array) but does not work in places that are
+        # # implicitly vectorized (state updaters, resets, etc.). But arrays
+        # # shouldn't be used there anyway.
+        for code_object in self.code_objects.itervalues():
+            for name, value in code_object.variables.iteritems():
+                if isinstance(value, numpy.ndarray):
+                    self.static_arrays[name] = value
+
+        # write the static arrays
+        logger.debug("static arrays: "+str(sorted(self.static_arrays.keys())))
+        static_array_specs = []
+        for name, arr in self.static_arrays.iteritems():
+            arr.tofile(os.path.join(project_dir, 'static_arrays', name))
+            static_array_specs.append((name, c_data_type(arr.dtype), arr.size, name))
+
+        # Write the global objects
+        networks = [net() for net in Network.__instances__() if net().name!='_fake_network']
+        synapses = [S() for S in Synapses.__instances__()]
+        arr_tmp = CPPStandaloneCodeObject.templater.objects(None,
+                                                            array_specs=self.arrays,
+                                                            dynamic_array_specs=self.dynamic_arrays,
+                                                            dynamic_array_2d_specs=self.dynamic_arrays_2d,
+                                                            zero_arrays=self.zero_arrays,
+                                                            arange_arrays=self.arange_arrays,
+                                                            synapses=synapses,
+                                                            clocks=self.clocks,
+                                                            static_array_specs=static_array_specs,
+                                                            networks=networks,
+                                                            )
+        logger.debug("objects: "+str(arr_tmp))
+        open(os.path.join(project_dir, 'objects.cpp'), 'w').write(arr_tmp.cpp_file)
+        open(os.path.join(project_dir, 'objects.h'), 'w').write(arr_tmp.h_file)
+
+        main_lines = []
+        for func, args in self.main_queue:
+            if func=='run_code_object':
+                codeobj, = args
+                main_lines.append('_run_%s(t);' % codeobj.name)
+            elif func=='run_network':
+                net, netcode = args
+                main_lines.extend(netcode)
+            elif func=='set_by_array':
+                arrayname, staticarrayname = args
+                code = '''
+                for(int i=0; i<_num_{staticarrayname}; i++)
+                {{
+                    {arrayname}[i] = {staticarrayname}[i];
+                }}
+                '''.format(arrayname=arrayname, staticarrayname=staticarrayname)
+                main_lines.extend(code.split('\n'))
+            elif func=='set_array_by_array':
+                arrayname, staticarrayname_index, staticarrayname_value = args
+                code = '''
+                for(int i=0; i<_num_{staticarrayname_index}; i++)
+                {{
+                    {arrayname}[{staticarrayname_index}[i]] = {staticarrayname_value}[i];
+                }}
+                '''.format(arrayname=arrayname, staticarrayname_index=staticarrayname_index,
+                           staticarrayname_value=staticarrayname_value)
+                main_lines.extend(code.split('\n'))
+            elif func=='insert_code':
+                main_lines.append(args)
+            else:
+                raise NotImplementedError("Unknown main queue function type "+func)
+
+        # generate the finalisations
+        for codeobj in self.code_objects.itervalues():
+            if hasattr(codeobj.code, 'main_finalise'):
+                main_lines.append(codeobj.code.main_finalise)
+
+        # Generate data for non-constant values
+        handled_arrays = defaultdict(set)
+        code_object_defs = defaultdict(list)
+        for codeobj in self.code_objects.itervalues():
+            for k, v in codeobj.variables.iteritems():
+                if k=='t':
+                    pass
+                elif isinstance(v, Subexpression):
+                    pass
+                elif isinstance(v, AttributeVariable):
+                    c_type = c_data_type(v.dtype)
+                    # TODO: Handle dt in the correct way
+                    if v.attribute == 'dt_':
+                        code = ('const {c_type} {k} = '
+                                '{value};').format(c_type=c_type,
+                                                  k=k,
+                                                  value=v.get_value())
+                    else:
+                        code = ('const {c_type} {k} = '
+                                '{name}.{attribute};').format(c_type=c_type,
+                                                             k=k,
+                                                             name=v.obj.name,
+                                                             attribute=v.attribute)
+                    code_object_defs[codeobj.name].append(code)
+                elif isinstance(v, ArrayVariable):
+                    try:
+                        if isinstance(v, DynamicArrayVariable):
+                            if v.dimensions == 1:
+                                dyn_array_name = self.dynamic_arrays[v]
+                                array_name = self.arrays[v]
+                                code_object_defs[codeobj.name].append('{c_type}* const {array_name} = &{dyn_array_name}[0];'.format(c_type=c_data_type(v.dtype),
+                                                                                                                                    array_name=array_name,
+                                                                                                                                    dyn_array_name=dyn_array_name))
+                                code_object_defs[codeobj.name].append('const int _num{k} = {dyn_array_name}.size();'.format(k=k,
+                                                                                                                       dyn_array_name=dyn_array_name))
+                        else:
+                            code_object_defs[codeobj.name].append('const int _num%s = %s;' % (k, v.size))
+                    except TypeError:
+                        pass
+
+        # Generate the code objects
+        for codeobj in self.code_objects.itervalues():
+            ns = codeobj.variables
+            # TODO: fix these freeze/CONSTANTS hacks somehow - they work but not elegant.
+            code = freeze(codeobj.code.cpp_file, ns)
+            code = code.replace('%CONSTANTS%', '\n'.join(code_object_defs[codeobj.name]))
+            code = '#include "objects.h"\n'+code
+            
+            open(os.path.join(project_dir, 'code_objects', codeobj.name+'.cpp'), 'w').write(code)
+            open(os.path.join(project_dir, 'code_objects', codeobj.name+'.h'), 'w').write(codeobj.code.h_file)
+                    
+        # The code_objects are passed in the right order to run them because they were
+        # sorted by the Network object. To support multiple clocks we'll need to be
+        # smarter about that.
+        main_tmp = CPPStandaloneCodeObject.templater.main(None,
+                                                          main_lines=main_lines,
+                                                          code_objects=self.code_objects.values(),
+                                                          dt=float(defaultclock.dt),
+                                                          )
+        logger.debug("main: "+str(main_tmp))
+        open(os.path.join(project_dir, 'main.cpp'), 'w').write(main_tmp)
+
+        # Copy the brianlibdirectory
+        brianlib_dir = os.path.join(os.path.split(inspect.getsourcefile(CPPStandaloneCodeObject))[0],
+                                    'brianlib')
+        copy_directory(brianlib_dir, os.path.join(project_dir, 'brianlib'))
+
+        # Copy the CSpikeQueue implementation
+        shutil.copy(os.path.join(os.path.split(inspect.getsourcefile(Synapses))[0],
+                                    'cspikequeue.cpp'),
+                    os.path.join(project_dir, 'brianlib', 'spikequeue.h'))
+
+        # build the project
+        if compile_project:
+            with in_directory(project_dir):
+                if debug:
+                    x = os.system('g++ -I. -g *.cpp code_objects/*.cpp brianlib/*.cpp -o main')
+                else:
+                    x = os.system('g++ -I. -O3 -ffast-math -march=native *.cpp code_objects/*.cpp brianlib/*.cpp -o main')
+                if x==0:
+                    if run_project:
+                        if not with_output:
+                            stdout = open(os.devnull, 'w')
+                        else:
+                            stdout = None
+                        if os.name=='nt':
+                            x = subprocess.call('main', stdout=stdout)
+                        else:
+                            x = subprocess.call('./main', stdout=stdout)
+                        if x:
+                            raise RuntimeError("Project run failed")
+                else:
+                    raise RuntimeError("Project compilation failed")
+
+    def network_run(self, net, duration, report=None, report_period=60*second,
+                    namespace=None, level=0):
+
+        # We have to use +2 for the level argument here, since this function is
+        # called through the device_override mechanism
+        net.before_run(namespace, level=level+2)
+            
+        self.clocks.update(net._clocks)
+
+        # TODO: remove this horrible hack
+        for clock in self.clocks:
+            if clock.name=='clock':
+                clock._name = 'clock_'
+            
+        # Extract all the CodeObjects
+        # Note that since we ran the Network object, these CodeObjects will be sorted into the right
+        # running order, assuming that there is only one clock
+        code_objects = []
+        for obj in net.objects:
+            for codeobj in obj._code_objects:
+                code_objects.append((obj.clock, codeobj))
+        
+        # Generate the updaters
+        run_lines = ['{net.name}.clear();'.format(net=net)]
+        for clock, codeobj in code_objects:
+            run_lines.append('{net.name}.add(&{clock.name}, _run_{codeobj.name});'.format(clock=clock, net=net,
+                                                                                               codeobj=codeobj))
+        run_lines.append('{net.name}.run({duration});'.format(net=net, duration=float(duration)))
+        self.main_queue.append(('run_network', (net, run_lines)))
+
+
+
+cpp_standalone_device = CPPStandaloneDevice()
+
+all_devices['cpp_standalone'] = cpp_standalone_device